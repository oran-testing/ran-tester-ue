--- conflicted
+++ resolved
@@ -663,14 +663,9 @@
   log_rrc_message(get_rb_name(lcid), Tx, pdu.get(), msg, msg.msg.c1().type().to_string());
 
   std::string msg_name = msg.msg.c1().type().to_string();
-<<<<<<< HEAD
-
-
-  RRC_message_name = msg_name;
-
-
-  if (args.target_signal_attack == msg_name && args.target_signal_attack != ""){
-   rlc->write_sdu(lcid, std::move(signal_flood_ccch(lcid, std::move(pdu), msg_name)));
+
+  if (args.target_signal_attack == msg_name){
+    rlc->write_sdu(lcid, std::move(signal_flood_ccch(lcid, std::move(pdu), msg_name)));
     return;
   }
 
@@ -679,144 +674,24 @@
     return;
   }
 
-
-/*
-   if (args.rlc_buffer_overflow_attack == 1){
-
-    std::cout << "Buffer Overflow Attack: " << std::endl
-    << "\tRLC pdu length: " << rlc_pdu_len<< std::endl
-    << "MAC Buffer remaining space: " << mac_buff_rem_space << std::endl;
-
-
-  }
-
-*/
-
-=======
-
-  if (args.target_signal_attack == msg_name){
-    rlc->write_sdu(lcid, std::move(signal_flood_ccch(lcid, std::move(pdu), msg_name)));
-    return;
-  }
-
-  if (args.sdu_fuzzed_bits > 0 && (args.target_message == msg_name || args.target_message == "")){
-    rlc->write_sdu(lcid, std::move(fuzz_ccch_msg(std::move(pdu), msg, msg_name)));
-    return;
-  }
->>>>>>> fc6ccb7e
-
   rlc->write_sdu(lcid, std::move(pdu));
 }
 
-<<<<<<< HEAD
-
-srsran::unique_byte_buffer_t rrc_nr::signal_flood_ccch(uint32_t lcid, srsran::unique_byte_buffer_t pdu, std::string msg_name)
-{
- 
-    srsran::unique_byte_buffer_t new_buffer(pdu.get());
-    std::cout << std::endl<<"Signal flooding message: (test)" << std::endl
-=======
 srsran::unique_byte_buffer_t rrc_nr::signal_flood_ccch(uint32_t lcid, srsran::unique_byte_buffer_t pdu, std::string msg_name){
   for (uint16_t i = 0; i < 300; i++)
   {
     srsran::unique_byte_buffer_t new_buffer(pdu.get());
     std::cout << "Flooding message: " << std::endl
->>>>>>> fc6ccb7e
                 << "\tMessage Type: " << msg_name << std::endl
                 << "\taddress: " << new_buffer.get()  << std::endl
                 << "\tMsg length(bytes): " << new_buffer->N_bytes << std::endl
                 << "\tRRC state: " << rrc_nr_state_text[state] << std::endl;
     rlc->write_sdu(lcid, std::move(new_buffer));
-<<<<<<< HEAD
-
+  }
   return std::move(pdu);
 }
 
-
-
-
-
-
-
-=======
-  }
-  return std::move(pdu);
-}
-
->>>>>>> fc6ccb7e
 srsran::unique_byte_buffer_t rrc_nr::fuzz_ccch_msg(srsran::unique_byte_buffer_t pdu, const asn1::rrc_nr::ul_ccch_msg_s msg, std::string msg_name){
-  std::cout << "Fuzzing message: " << std::endl
-              << "\tMessage Type: " << msg_name << std::endl
-              << "\taddress: " << pdu.get()  << std::endl
-              << "\tMsg length(bytes): " << pdu->N_bytes << std::endl
-              << "\tfuzzing bits: " << args.sdu_fuzzed_bits << std::endl;
-<<<<<<< HEAD
-
-=======
->>>>>>> fc6ccb7e
-  for (uint32_t i = 0; i < args.sdu_fuzzed_bits; ++i) {
-        uint32_t byte_to_flip = std::rand() % pdu->N_bytes;
-        uint8_t bit_to_flip = std::rand() % 8;
-        pdu->msg[byte_to_flip] ^= (1 << bit_to_flip); // Flip a random bit in the buffer
-  }
-  return std::move(pdu);
-}
-
-
-void rrc_nr::send_ul_dcch_msg(uint32_t lcid, const ul_dcch_msg_s& msg)
-{
-  // Reset and reuse sdu buffer if provided
-  unique_byte_buffer_t pdu = srsran::make_byte_buffer();
-  if (pdu == nullptr) {
-    logger.error("Couldn't allocate PDU in %s().", __FUNCTION__);
-    return;
-  }
-
-  asn1::bit_ref bref(pdu->msg, pdu->get_tailroom());
-  msg.pack(bref);
-  bref.align_bytes_zero();
-  pdu->N_bytes = (uint32_t)bref.distance_bytes(pdu->msg);
-  pdu->set_timestamp();
-
-  if (msg.msg.type() == ul_dcch_msg_type_c::types_opts::options::c1) {
-    log_rrc_message(get_rb_name(lcid), Tx, pdu.get(), msg, msg.msg.c1().type().to_string());
-  }
-
-
-  std::string msg_name = msg.msg.c1().type().to_string();
-
-<<<<<<< HEAD
-  if (args.target_signal_attack == msg_name && args.target_signal_attack !=""){
-    pdcp->write_sdu(lcid, std::move(signal_flood_ccch(lcid, std::move(pdu), msg_name)));
-    return;
-  }
-
-  if (args.sdu_fuzzed_bits > 0 && (args.target_message == msg_name || args.target_message == "")){
-    pdcp->write_sdu(lcid, std::move(fuzz_dcch_msg(std::move(pdu), msg, msg_name)));
-    return;
-  }
-
-  pdcp->write_sdu(lcid, std::move(pdu));
-}
-
-srsran::unique_byte_buffer_t rrc_nr::fuzz_dcch_msg(srsran::unique_byte_buffer_t pdu, const asn1::rrc_nr::ul_dcch_msg_s msg, std::string msg_name)
-{
-=======
-  if (args.target_signal_attack == msg_name){
-    pdcp->write_sdu(lcid, std::move(signal_flood_ccch(lcid, std::move(pdu), msg_name)));
-    return;
-  }
-
-  if (args.sdu_fuzzed_bits > 0 && (args.target_message == msg_name || args.target_message == "")){
-    pdcp->write_sdu(lcid, std::move(fuzz_dcch_msg(std::move(pdu), msg, msg_name)));
-    return;
-  }
-
-  pdcp->write_sdu(lcid, std::move(pdu));
-}
-
-srsran::unique_byte_buffer_t rrc_nr::fuzz_dcch_msg(srsran::unique_byte_buffer_t pdu, const asn1::rrc_nr::ul_dcch_msg_s msg, std::string msg_name){
->>>>>>> fc6ccb7e
   std::cout << "Fuzzing message: " << std::endl
               << "\tMessage Type: " << msg_name << std::endl
               << "\taddress: " << pdu.get()  << std::endl
@@ -827,11 +702,56 @@
         uint8_t bit_to_flip = std::rand() % 8;
         pdu->msg[byte_to_flip] ^= (1 << bit_to_flip); // Flip a random bit in the buffer
   }
-<<<<<<< HEAD
-
-
-=======
->>>>>>> fc6ccb7e
+  return std::move(pdu);
+}
+
+
+void rrc_nr::send_ul_dcch_msg(uint32_t lcid, const ul_dcch_msg_s& msg)
+{
+  // Reset and reuse sdu buffer if provided
+  unique_byte_buffer_t pdu = srsran::make_byte_buffer();
+  if (pdu == nullptr) {
+    logger.error("Couldn't allocate PDU in %s().", __FUNCTION__);
+    return;
+  }
+
+  asn1::bit_ref bref(pdu->msg, pdu->get_tailroom());
+  msg.pack(bref);
+  bref.align_bytes_zero();
+  pdu->N_bytes = (uint32_t)bref.distance_bytes(pdu->msg);
+  pdu->set_timestamp();
+
+  if (msg.msg.type() == ul_dcch_msg_type_c::types_opts::options::c1) {
+    log_rrc_message(get_rb_name(lcid), Tx, pdu.get(), msg, msg.msg.c1().type().to_string());
+  }
+
+
+  std::string msg_name = msg.msg.c1().type().to_string();
+
+  if (args.target_signal_attack == msg_name){
+    pdcp->write_sdu(lcid, std::move(signal_flood_ccch(lcid, std::move(pdu), msg_name)));
+    return;
+  }
+
+  if (args.sdu_fuzzed_bits > 0 && (args.target_message == msg_name || args.target_message == "")){
+    pdcp->write_sdu(lcid, std::move(fuzz_dcch_msg(std::move(pdu), msg, msg_name)));
+    return;
+  }
+
+  pdcp->write_sdu(lcid, std::move(pdu));
+}
+
+srsran::unique_byte_buffer_t rrc_nr::fuzz_dcch_msg(srsran::unique_byte_buffer_t pdu, const asn1::rrc_nr::ul_dcch_msg_s msg, std::string msg_name){
+  std::cout << "Fuzzing message: " << std::endl
+              << "\tMessage Type: " << msg_name << std::endl
+              << "\taddress: " << pdu.get()  << std::endl
+              << "\tMsg length(bytes): " << pdu->N_bytes << std::endl
+              << "\tfuzzing bits: " << args.sdu_fuzzed_bits << std::endl;
+  for (uint32_t i = 0; i < args.sdu_fuzzed_bits; ++i) {
+        uint32_t byte_to_flip = std::rand() % pdu->N_bytes;
+        uint8_t bit_to_flip = std::rand() % 8;
+        pdu->msg[byte_to_flip] ^= (1 << bit_to_flip); // Flip a random bit in the buffer
+  }
   return std::move(pdu);
 }
 
