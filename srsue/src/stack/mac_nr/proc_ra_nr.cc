--- conflicted
+++ resolved
@@ -190,19 +190,14 @@
   prach_occasion = 0;
   // instruct the physical layer to transmit the Random Access Preamble using the selected PRACH occasion, corresponding
   // RA-RNTI (if available), PREAMBLE_INDEX, and PREAMBLE_RECEIVED_TARGET_POWER.
-<<<<<<< HEAD
+
   if(rach_cfg.rach_flood_count > 0){
     for(uint32_t i = 0; i < rach_cfg.rach_flood_count; i++){
       std::cout << "Sending extra RACH reamble" << std::endl;
       phy->send_prach(prach_occasion, preamble_index, preamble_received_target_power);
     }
   }
-=======
-  //
-  // RRC FLOODING HERE
-  phy->send_prach(prach_occasion, preamble_index, preamble_received_target_power);
-
->>>>>>> 06867d31
+
   phy->send_prach(prach_occasion, preamble_index, preamble_received_target_power);
   prach_send_timer.set(PRACH_SEND_CALLBACK_TIMEOUT, [this](uint32_t tid) { timer_expired(tid); });
   prach_send_timer.run();
