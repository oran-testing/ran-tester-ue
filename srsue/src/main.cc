/**
 * Copyright 2013-2023 Software Radio Systems Limited
 *
 * This file is part of srsRAN.
 *
 * srsRAN is free software: you can redistribute it and/or modify
 * it under the terms of the GNU Affero General Public License as
 * published by the Free Software Foundation, either version 3 of
 * the License, or (at your option) any later version.
 *
 * srsRAN is distributed in the hope that it will be useful,
 * but WITHOUT ANY WARRANTY; without even the implied warranty of
 * MERCHANTABILITY or FITNESS FOR A PARTICULAR PURPOSE.  See the
 * GNU Affero General Public License for more details.
 *
 * A copy of the GNU Affero General Public License can be found in
 * the LICENSE file in the top-level directory of this distribution
 * and at http://www.gnu.org/licenses/.
 *
 */

#include "srsran/common/common_helper.h"
#include "srsran/common/config_file.h"
#include "srsran/common/crash_handler.h"
#include "srsran/common/metrics_hub.h"
#include "srsran/common/multiqueue.h"
#include "srsran/common/tsan_options.h"
#include "srsran/srslog/event_trace.h"
#include "srsran/srslog/srslog.h"
#include "srsran/srsran.h"
#include "srsran/support/emergency_handlers.h"
#include "srsran/support/signal_handler.h"
#include "srsran/version.h"
#include "srsue/hdr/metrics_csv.h"
#include "srsue/hdr/metrics_json.h"
#include "srsue/hdr/metrics_stdout.h"
#include "srsue/hdr/ue.h"
#include <boost/program_options.hpp>
#include <boost/program_options/parsers.hpp>
#include <csignal>
#include <iostream>
#include <pthread.h>
#include <stdio.h>
#include <stdlib.h>
#include <string>
#include <sys/mman.h>
#include <unistd.h>

extern std::atomic<bool> simulate_rlf;

using namespace std;
using namespace srsue;
namespace bpo = boost::program_options;

/**********************************************************************
 *  Local static variables
 ***********************************************************************/

static bool              do_metrics     = false;
static metrics_stdout*   metrics_screen = nullptr;
static srslog::sink*     log_sink       = nullptr;
static std::atomic<bool> running        = {true};

/**********************************************************************
 *  Program arguments processing
 ***********************************************************************/
string config_file;

static int parse_args(all_args_t* args, int argc, char* argv[])
{
  bool        use_standard_lte_rates = false;
  std::string scs_khz, ssb_scs_khz; // temporary value to store integer
  std::string cfr_mode;

  // Command line only options
  bpo::options_description general("General options");

  general.add_options()("help,h", "Produce help message")("version,v", "Print version information and exit");

  // Command line or config file options
  bpo::options_description common("Configuration options");
  // clang-format off
  common.add_options()
    ("ue.radio", bpo::value<string>(&args->rf.type)->default_value("multi"), "Type of the radio [multi]")
    ("ue.phy", bpo::value<string>(&args->phy.type)->default_value("lte"), "Type of the PHY [lte]")

    ("rf.srate",        bpo::value<double>(&args->rf.srate_hz)->default_value(0.0),          "Force Tx and Rx sampling rate in Hz")
    ("rf.freq_offset",  bpo::value<float>(&args->rf.freq_offset)->default_value(0),          "(optional) Frequency offset")
    ("rf.rx_gain",      bpo::value<float>(&args->rf.rx_gain)->default_value(-1),             "Front-end receiver gain")
    ("rf.tx_gain",      bpo::value<float>(&args->rf.tx_gain)->default_value(-1),             "Front-end transmitter gain (all channels)")
    ("rf.tx_gain[0]",   bpo::value<float>(&args->rf.tx_gain_ch[0])->default_value(-1),       "Front-end transmitter gain CH0")
    ("rf.tx_gain[1]",   bpo::value<float>(&args->rf.tx_gain_ch[1])->default_value(-1),       "Front-end transmitter gain CH1")
    ("rf.tx_gain[2]",   bpo::value<float>(&args->rf.tx_gain_ch[2])->default_value(-1),       "Front-end transmitter gain CH2")
    ("rf.tx_gain[3]",   bpo::value<float>(&args->rf.tx_gain_ch[3])->default_value(-1),       "Front-end transmitter gain CH3")
    ("rf.tx_gain[4]",   bpo::value<float>(&args->rf.tx_gain_ch[4])->default_value(-1),       "Front-end transmitter gain CH4")
    ("rf.rx_gain[0]",   bpo::value<float>(&args->rf.rx_gain_ch[0])->default_value(-1),       "Front-end receiver gain CH0")
    ("rf.rx_gain[1]",   bpo::value<float>(&args->rf.rx_gain_ch[1])->default_value(-1),       "Front-end receiver gain CH1")
    ("rf.rx_gain[2]",   bpo::value<float>(&args->rf.rx_gain_ch[2])->default_value(-1),       "Front-end receiver gain CH2")
    ("rf.rx_gain[3]",   bpo::value<float>(&args->rf.rx_gain_ch[3])->default_value(-1),       "Front-end receiver gain CH3")
    ("rf.rx_gain[4]",   bpo::value<float>(&args->rf.rx_gain_ch[4])->default_value(-1),       "Front-end receiver gain CH4")
    ("rf.nof_antennas", bpo::value<uint32_t>(&args->rf.nof_antennas)->default_value(1),      "Number of antennas per carrier")

    ("rf.device_name", bpo::value<string>(&args->rf.device_name)->default_value("auto"), "Front-end device name")
    ("rf.device_args", bpo::value<string>(&args->rf.device_args)->default_value("auto"), "Front-end device arguments")
    ("rf.time_adv_nsamples", bpo::value<string>(&args->rf.time_adv_nsamples)->default_value("auto"), "Transmission time advance")
    ("rf.continuous_tx", bpo::value<string>(&args->rf.continuous_tx)->default_value("auto"), "Transmit samples continuously to the radio or on bursts (auto/yes/no). Default is auto (yes for UHD, no for rest)")

    ("rf.bands.rx[0].min", bpo::value<float>(&args->rf.ch_rx_bands[0].min)->default_value(0), "Lower frequency boundary for CH0-RX")
    ("rf.bands.rx[0].max", bpo::value<float>(&args->rf.ch_rx_bands[0].max)->default_value(0), "Higher frequency boundary for CH0-RX")
    ("rf.bands.rx[1].min", bpo::value<float>(&args->rf.ch_rx_bands[1].min)->default_value(0), "Lower frequency boundary for CH1-RX")
    ("rf.bands.rx[1].max", bpo::value<float>(&args->rf.ch_rx_bands[1].max)->default_value(0), "Higher frequency boundary for CH1-RX")
    ("rf.bands.rx[2].min", bpo::value<float>(&args->rf.ch_rx_bands[2].min)->default_value(0), "Lower frequency boundary for CH2-RX")
    ("rf.bands.rx[2].max", bpo::value<float>(&args->rf.ch_rx_bands[2].max)->default_value(0), "Higher frequency boundary for CH2-RX")
    ("rf.bands.rx[3].min", bpo::value<float>(&args->rf.ch_rx_bands[3].min)->default_value(0), "Lower frequency boundary for CH3-RX")
    ("rf.bands.rx[3].max", bpo::value<float>(&args->rf.ch_rx_bands[3].max)->default_value(0), "Higher frequency boundary for CH3-RX")
    ("rf.bands.rx[4].min", bpo::value<float>(&args->rf.ch_rx_bands[4].min)->default_value(0), "Lower frequency boundary for CH4-RX")
    ("rf.bands.rx[4].max", bpo::value<float>(&args->rf.ch_rx_bands[4].max)->default_value(0), "Higher frequency boundary for CH4-RX")

    ("rf.bands.tx[0].min", bpo::value<float>(&args->rf.ch_tx_bands[0].min)->default_value(0), "Lower frequency boundary for CH1-TX")
    ("rf.bands.tx[0].max", bpo::value<float>(&args->rf.ch_tx_bands[0].max)->default_value(0), "Higher frequency boundary for CH1-TX")
    ("rf.bands.tx[1].min", bpo::value<float>(&args->rf.ch_tx_bands[1].min)->default_value(0), "Lower frequency boundary for CH1-TX")
    ("rf.bands.tx[1].max", bpo::value<float>(&args->rf.ch_tx_bands[1].max)->default_value(0), "Higher frequency boundary for CH1-TX")
    ("rf.bands.tx[2].min", bpo::value<float>(&args->rf.ch_tx_bands[2].min)->default_value(0), "Lower frequency boundary for CH2-TX")
    ("rf.bands.tx[2].max", bpo::value<float>(&args->rf.ch_tx_bands[2].max)->default_value(0), "Higher frequency boundary for CH2-TX")
    ("rf.bands.tx[3].min", bpo::value<float>(&args->rf.ch_tx_bands[3].min)->default_value(0), "Lower frequency boundary for CH3-TX")
    ("rf.bands.tx[3].max", bpo::value<float>(&args->rf.ch_tx_bands[3].max)->default_value(0), "Higher frequency boundary for CH3-TX")
    ("rf.bands.tx[4].min", bpo::value<float>(&args->rf.ch_tx_bands[4].min)->default_value(0), "Lower frequency boundary for CH4-TX")
    ("rf.bands.tx[4].max", bpo::value<float>(&args->rf.ch_tx_bands[4].max)->default_value(0), "Higher frequency boundary for CH4-TX")

    ("rat.eutra.dl_earfcn",    bpo::value<string>(&args->phy.dl_earfcn)->default_value("3400"),     "Downlink EARFCN list")
    ("rat.eutra.ul_earfcn",    bpo::value<string>(&args->phy.ul_earfcn),                            "Uplink EARFCN list. Optional.")
    ("rat.eutra.dl_freq",      bpo::value<float>(&args->phy.dl_freq)->default_value(-1),            "Downlink Frequency (if positive overrides EARFCN)")
    ("rat.eutra.ul_freq",      bpo::value<float>(&args->phy.ul_freq)->default_value(-1),            "Uplink Frequency (if positive overrides EARFCN)")
    ("rat.eutra.nof_carriers", bpo::value<uint32_t>(&args->phy.nof_lte_carriers)->default_value(1), "Number of carriers")
    
    ("rat.nr.bands",        bpo::value<string>(&args->stack.rrc_nr.supported_bands_nr_str)->default_value("3"),   "Supported NR bands")
    ("rat.nr.nof_carriers", bpo::value<uint32_t>(&args->phy.nof_nr_carriers)->default_value(0),                   "Number of NR carriers")
    ("rat.nr.max_nof_prb",  bpo::value<uint32_t>(&args->phy.nr_max_nof_prb)->default_value(52),                   "Maximum NR carrier bandwidth in PRB")
    ("rat.nr.dl_nr_arfcn",  bpo::value<uint32_t>(&args->stack.rrc_nr.dl_nr_arfcn)->default_value(368500),         "DL ARFCN of NR cell")
    ("rat.nr.ssb_nr_arfcn", bpo::value<uint32_t>(&args->stack.rrc_nr.ssb_nr_arfcn)->default_value(368410),        "SSB ARFCN of NR cell")
    ("rat.nr.nof_prb",      bpo::value<uint32_t>(&args->stack.rrc_nr.nof_prb)->default_value(52),                 "Actual NR carrier bandwidth in PRB")
    ("rat.nr.scs",          bpo::value<string>(&scs_khz)->default_value("15"),                                    "PDSCH subcarrier spacing in kHz")
    ("rat.nr.ssb_scs",      bpo::value<string>(&ssb_scs_khz)->default_value("15"),                                "SSB subcarrier spacing in kHz")

    ("rrc.feature_group", bpo::value<uint32_t>(&args->stack.rrc.feature_group)->default_value(0xe6041000),                       "Hex value of the featureGroupIndicators field in the"
                                                                                                                                 "UECapabilityInformation message. Default 0xe6041000")
    ("rrc.ue_category",         bpo::value<string>(&args->stack.rrc.ue_category_str)->default_value(SRSRAN_UE_CATEGORY_DEFAULT),  "UE Category (1 to 10)")
    ("rrc.ue_category_dl",      bpo::value<int>(&args->stack.rrc.ue_category_dl)->default_value(-1),                              "UE Category DL v12 (valid values: 0, 4, 6, 7, 9 to 16)")
    ("rrc.ue_category_ul",      bpo::value<int>(&args->stack.rrc.ue_category_ul)->default_value(-1),                              "UE Category UL v12 (valid values: 0, 3, 5, 7, 8 and 13)")
    ("rrc.release",             bpo::value<uint32_t>(&args->stack.rrc.release)->default_value(SRSRAN_RELEASE_DEFAULT),            "UE Release (8 to 15)")
    ("rrc.mbms_service_id",     bpo::value<int32_t>(&args->stack.rrc.mbms_service_id)->default_value(-1),                         "MBMS service id for autostart (-1 means disabled)")
    ("rrc.mbms_service_port",   bpo::value<uint32_t>(&args->stack.rrc.mbms_service_port)->default_value(4321),                    "Port of the MBMS service")
    ("rrc.nr_measurement_pci",  bpo::value<uint32_t>(&args->stack.rrc_nr.sim_nr_meas_pci)->default_value(500),                    "NR PCI for the simulated NR measurement")
    ("rrc.nr_short_sn_support", bpo::value<bool>(&args->stack.rrc_nr.pdcp_short_sn_support)->default_value(true),                 "Announce PDCP short SN support")
    ("rrc.sdu_fuzzed_bits",     bpo::value<uint32_t>(&args->stack.rrc_nr.sdu_fuzzed_bits)->default_value(0),                      "Number of bits to fuzz in the SDU buffer (0 disables fuzzing)")
<<<<<<< HEAD
    ("rrc.fuzz_target_message", bpo::value<string>(&args->stack.rrc_nr.target_message)->default_value(""),                        "The Message to be fuzzed in the RRC")
    ("phy.rach_flood_count",    bpo::value<uint32_t>(&args->stack.rrc_nr.rach_flood_count)->default_value(0),                     "Enable RACH Flooding attack, how many messages to send")
=======
    ("rrc.fuzz_target_message",     bpo::value<string>(&args->stack.rrc_nr.target_message)->default_value(""),                    "The Message to be fuzzed in the RRC")
    ("rrc.target_signal_attack",     bpo::value<string>(&args->stack.rrc_nr.target_signal_attack)->default_value(""),              "The Singalling storm type to be injected")
>>>>>>> 06867d31

    ("nas.apn",               bpo::value<string>(&args->stack.nas.apn_name)->default_value(""),          "Set Access Point Name (APN) for data services")
    ("nas.apn_protocol",      bpo::value<string>(&args->stack.nas.apn_protocol)->default_value(""),  "Set Access Point Name (APN) protocol for data services")
    ("nas.user",              bpo::value<string>(&args->stack.nas.apn_user)->default_value(""),  "Username for CHAP authentication")
    ("nas.pass",              bpo::value<string>(&args->stack.nas.apn_pass)->default_value(""),  "Password for CHAP authentication")
    ("nas.force_imsi_attach", bpo::value<bool>(&args->stack.nas.force_imsi_attach)->default_value(false),  "Whether to always perform an IMSI attach")
    ("nas.eia",               bpo::value<string>(&args->stack.nas.eia)->default_value("1,2,3"),  "List of integrity algorithms included in UE capabilities")
    ("nas.eea",               bpo::value<string>(&args->stack.nas.eea)->default_value("0,1,2,3"),  "List of ciphering algorithms included in UE capabilities")

    ("slicing.enable",        bpo::value<bool>(&args->stack.nas_5g.enable_slicing)->default_value(false),  "enable slicing in the UE")
    ("slicing.nssai-sst",     bpo::value<int>(&args->stack.nas_5g.nssai_sst)->default_value(1),  "sst of requested slice")
    ("slicing.nssai-sd",      bpo::value<int>(&args->stack.nas_5g.nssai_sd)->default_value(1),  "sd of requested slice")

    ("pcap.enable", bpo::value<string>(&args->stack.pkt_trace.enable)->default_value("none"), "Enable (MAC, MAC_NR, NAS) packet captures for wireshark")
    ("pcap.mac_filename", bpo::value<string>(&args->stack.pkt_trace.mac_pcap.filename)->default_value("/tmp/ue_mac.pcap"), "MAC layer capture filename")
    ("pcap.mac_nr_filename", bpo::value<string>(&args->stack.pkt_trace.mac_nr_pcap.filename)->default_value("/tmp/ue_mac_nr.pcap"), "MAC_NR layer capture filename")
    ("pcap.nas_filename", bpo::value<string>(&args->stack.pkt_trace.nas_pcap.filename)->default_value("/tmp/ue_nas.pcap"), "NAS layer capture filename")
    
    ("gui.enable", bpo::value<bool>(&args->gui.enable)->default_value(false), "Enable GUI plots")

    ("log.rf_level", bpo::value<string>(&args->rf.log_level), "RF log level")
    ("log.phy_level", bpo::value<string>(&args->phy.log.phy_level), "PHY log level")
    ("log.phy_lib_level", bpo::value<string>(&args->phy.log.phy_lib_level), "PHY lib log level")
    ("log.phy_hex_limit", bpo::value<int>(&args->phy.log.phy_hex_limit), "PHY log hex dump limit")
    ("log.mac_level", bpo::value<string>(&args->stack.log.mac_level), "MAC log level")
    ("log.mac_hex_limit", bpo::value<int>(&args->stack.log.mac_hex_limit), "MAC log hex dump limit")
    ("log.rlc_level", bpo::value<string>(&args->stack.log.rlc_level), "RLC log level")
    ("log.rlc_hex_limit", bpo::value<int>(&args->stack.log.rlc_hex_limit), "RLC log hex dump limit")
    ("log.pdcp_level", bpo::value<string>(&args->stack.log.pdcp_level), "PDCP log level")
    ("log.pdcp_hex_limit", bpo::value<int>(&args->stack.log.pdcp_hex_limit), "PDCP log hex dump limit")
    ("log.rrc_level", bpo::value<string>(&args->stack.log.rrc_level), "RRC log level")
    ("log.rrc_hex_limit", bpo::value<int>(&args->stack.log.rrc_hex_limit), "RRC log hex dump limit")
    ("log.gw_level", bpo::value<string>(&args->gw.log.gw_level), "GW log level")
    ("log.gw_hex_limit", bpo::value<int>(&args->gw.log.gw_hex_limit), "GW log hex dump limit")
    ("log.nas_level", bpo::value<string>(&args->stack.log.nas_level), "NAS log level")
    ("log.nas_hex_limit", bpo::value<int>(&args->stack.log.nas_hex_limit), "NAS log hex dump limit")
    ("log.usim_level", bpo::value<string>(&args->stack.log.usim_level), "USIM log level")
    ("log.usim_hex_limit", bpo::value<int>(&args->stack.log.usim_hex_limit), "USIM log hex dump limit")
    ("log.stack_level", bpo::value<string>(&args->stack.log.stack_level), "Stack log level")
    ("log.stack_hex_limit", bpo::value<int>(&args->stack.log.stack_hex_limit), "Stack log hex dump limit")

    ("log.all_level", bpo::value<string>(&args->log.all_level)->default_value("info"), "ALL log level")
    ("log.all_hex_limit", bpo::value<int>(&args->log.all_hex_limit)->default_value(32), "ALL log hex dump limit")

    ("log.filename", bpo::value<string>(&args->log.filename)->default_value("/tmp/ue.log"), "Log filename")
    ("log.file_max_size", bpo::value<int>(&args->log.file_max_size)->default_value(-1), "Maximum file size (in kilobytes). When passed, multiple files are created. Default -1 (single file)")

    ("usim.mode", bpo::value<string>(&args->stack.usim.mode)->default_value("soft"), "USIM mode (soft or pcsc)")
    ("usim.algo", bpo::value<string>(&args->stack.usim.algo), "USIM authentication algorithm")
    ("usim.op", bpo::value<string>(&args->stack.usim.op), "USIM operator code")
    ("usim.opc", bpo::value<string>(&args->stack.usim.opc), "USIM operator code (ciphered variant)")
    ("usim.imsi", bpo::value<string>(&args->stack.usim.imsi), "USIM IMSI")
    ("usim.imei", bpo::value<string>(&args->stack.usim.imei), "USIM IMEI")
    ("usim.k", bpo::value<string>(&args->stack.usim.k), "USIM K")
    ("usim.pin", bpo::value<string>(&args->stack.usim.pin), "PIN in case real SIM card is used")
    ("usim.reader", bpo::value<string>(&args->stack.usim.reader)->default_value(""), "Force specific PCSC reader. Default: Try all available readers.")

    ("gw.netns", bpo::value<string>(&args->gw.netns)->default_value(""), "Network namespace to for TUN device (empty for default netns)")
    ("gw.ip_devname", bpo::value<string>(&args->gw.tun_dev_name)->default_value("tun_srsue"), "Name of the tun_srsue device")
    ("gw.ip_netmask", bpo::value<string>(&args->gw.tun_dev_netmask)->default_value("255.255.255.0"), "Netmask of the tun_srsue device")

    /* Downlink Channel emulator section */
    ("channel.dl.enable",            bpo::value<bool>(&args->phy.dl_channel_args.enable)->default_value(false),                 "Enable/Disable internal Downlink channel emulator")
    ("channel.dl.awgn.enable",       bpo::value<bool>(&args->phy.dl_channel_args.awgn_enable)->default_value(false),            "Enable/Disable AWGN simulator")
    ("channel.dl.awgn.snr",          bpo::value<float>(&args->phy.dl_channel_args.awgn_snr_dB)->default_value(30.0f),           "SNR in dB")
    ("channel.dl.awgn.signal_power", bpo::value<float>(&args->phy.dl_channel_args.awgn_signal_power_dBfs)->default_value(0.0f), "Received signal power in decibels full scale (dBfs)")
    ("channel.dl.fading.enable",     bpo::value<bool>(&args->phy.dl_channel_args.fading_enable)->default_value(false),          "Enable/Disable Fading model")
    ("channel.dl.fading.model",      bpo::value<std::string>(&args->phy.dl_channel_args.fading_model)->default_value("none"),   "Fading model + maximum doppler (E.g. none, epa5, eva70, etu300, etc)")
    ("channel.dl.delay.enable",      bpo::value<bool>(&args->phy.dl_channel_args.delay_enable)->default_value(false),           "Enable/Disable Delay simulator")
    ("channel.dl.delay.period_s",    bpo::value<float>(&args->phy.dl_channel_args.delay_period_s)->default_value(3600),         "Delay period in seconds (integer)")
    ("channel.dl.delay.init_time_s", bpo::value<float>(&args->phy.dl_channel_args.delay_init_time_s)->default_value(0),         "Initial time in seconds")
    ("channel.dl.delay.maximum_us",  bpo::value<float>(&args->phy.dl_channel_args.delay_max_us)->default_value(100.0f),         "Maximum delay in microseconds")
    ("channel.dl.delay.minimum_us",  bpo::value<float>(&args->phy.dl_channel_args.delay_min_us)->default_value(10.0f),          "Minimum delay in microseconds")
    ("channel.dl.rlf.enable",        bpo::value<bool>(&args->phy.dl_channel_args.rlf_enable)->default_value(false),             "Enable/Disable Radio-Link Failure simulator")
    ("channel.dl.rlf.t_on_ms",       bpo::value<uint32_t >(&args->phy.dl_channel_args.rlf_t_on_ms)->default_value(10000),       "Time for On state of the channel (ms)")
    ("channel.dl.rlf.t_off_ms",      bpo::value<uint32_t >(&args->phy.dl_channel_args.rlf_t_off_ms)->default_value(2000),       "Time for Off state of the channel (ms)")
    ("channel.dl.hst.enable",        bpo::value<bool>(&args->phy.dl_channel_args.hst_enable)->default_value(false),             "Enable/Disable HST simulator")
    ("channel.dl.hst.period_s",      bpo::value<float>(&args->phy.dl_channel_args.hst_period_s)->default_value(7.2f),           "HST simulation period in seconds")
    ("channel.dl.hst.fd_hz",         bpo::value<float>(&args->phy.dl_channel_args.hst_fd_hz)->default_value(+750.0f),           "Doppler frequency in Hz")
    ("channel.dl.hst.init_time_s",   bpo::value<float>(&args->phy.dl_channel_args.hst_init_time_s)->default_value(0),           "Initial time in seconds")

    /* Uplink Channel emulator section */
    ("channel.ul.enable",            bpo::value<bool>(&args->phy.ul_channel_args.enable)->default_value(false),                  "Enable/Disable internal Downlink channel emulator")
    ("channel.ul.awgn.enable",       bpo::value<bool>(&args->phy.ul_channel_args.awgn_enable)->default_value(false),             "Enable/Disable AWGN simulator")
    ("channel.ul.awgn.snr",          bpo::value<float>(&args->phy.ul_channel_args.awgn_snr_dB)->default_value(30.0f),            "Noise level in decibels full scale (dBfs)")
    ("channel.ul.awgn.signal_power", bpo::value<float>(&args->phy.ul_channel_args.awgn_signal_power_dBfs)->default_value(30.0f), "Transmitted signal power in decibels full scale (dBfs)")
    ("channel.ul.fading.enable",     bpo::value<bool>(&args->phy.ul_channel_args.fading_enable)->default_value(false),           "Enable/Disable Fading model")
    ("channel.ul.fading.model",      bpo::value<std::string>(&args->phy.ul_channel_args.fading_model)->default_value("none"),    "Fading model + maximum doppler (E.g. none, epa5, eva70, etu300, etc)")
    ("channel.ul.delay.enable",      bpo::value<bool>(&args->phy.ul_channel_args.delay_enable)->default_value(false),            "Enable/Disable Delay simulator")
    ("channel.ul.delay.period_s",    bpo::value<float>(&args->phy.ul_channel_args.delay_period_s)->default_value(3600),          "Delay period in seconds (integer)")
    ("channel.ul.delay.init_time_s", bpo::value<float>(&args->phy.ul_channel_args.delay_init_time_s)->default_value(0),          "Initial time in seconds")
    ("channel.ul.delay.maximum_us",  bpo::value<float>(&args->phy.ul_channel_args.delay_max_us)->default_value(100.0f),          "Maximum delay in microseconds")
    ("channel.ul.delay.minimum_us",  bpo::value<float>(&args->phy.ul_channel_args.delay_min_us)->default_value(10.0f),           "Minimum delay in microseconds")
    ("channel.ul.rlf.enable",        bpo::value<bool>(&args->phy.ul_channel_args.rlf_enable)->default_value(false),              "Enable/Disable Radio-Link Failure simulator")
    ("channel.ul.rlf.t_on_ms",       bpo::value<uint32_t >(&args->phy.ul_channel_args.rlf_t_on_ms)->default_value(10000),        "Time for On state of the channel (ms)")
    ("channel.ul.rlf.t_off_ms",      bpo::value<uint32_t >(&args->phy.ul_channel_args.rlf_t_off_ms)->default_value(2000),        "Time for Off state of the channel (ms)")
    ("channel.ul.hst.enable",        bpo::value<bool>(&args->phy.ul_channel_args.hst_enable)->default_value(false),              "Enable/Disable HST simulator")
    ("channel.ul.hst.period_s",      bpo::value<float>(&args->phy.ul_channel_args.hst_period_s)->default_value(7.2f),            "HST simulation period in seconds")
    ("channel.ul.hst.fd_hz",         bpo::value<float>(&args->phy.ul_channel_args.hst_fd_hz)->default_value(+750.0f),            "Doppler frequency in Hz")
    ("channel.ul.hst.init_time_s",   bpo::value<float>(&args->phy.ul_channel_args.hst_init_time_s)->default_value(0),            "Initial time in seconds")

    /* CFR section */
    ("cfr.enable", bpo::value<bool>(&args->phy.cfr_args.enable)->default_value(args->phy.cfr_args.enable), "CFR enable")
    ("cfr.mode", bpo::value<string>(&cfr_mode)->default_value("manual"), "CFR mode")
    ("cfr.manual_thres", bpo::value<float>(&args->phy.cfr_args.manual_thres)->default_value(args->phy.cfr_args.manual_thres), "Fixed manual clipping threshold for CFR manual mode")
    ("cfr.strength", bpo::value<float>(&args->phy.cfr_args.strength)->default_value(args->phy.cfr_args.strength), "CFR ratio between amplitude-limited vs original signal (0 to 1)")
    ("cfr.auto_target_papr", bpo::value<float>(&args->phy.cfr_args.auto_target_papr)->default_value(args->phy.cfr_args.auto_target_papr), "Signal PAPR target (in dB) in CFR auto modes")
    ("cfr.ema_alpha", bpo::value<float>(&args->phy.cfr_args.ema_alpha)->default_value(args->phy.cfr_args.ema_alpha), "Alpha coefficient for the power average in auto_ema mode (0 to 1)")

    /* PHY section */
    ("phy.worker_cpu_mask",
     bpo::value<int>(&args->phy.worker_cpu_mask)->default_value(-1),
     "cpu bit mask (eg 255 = 1111 1111)")

    ("phy.sync_cpu_affinity",
     bpo::value<int>(&args->phy.sync_cpu_affinity)->default_value(-1),
     "index of the core used by the sync thread")

    ("phy.rx_gain_offset",
     bpo::value<float>(&args->phy.rx_gain_offset)->default_value(62),
     "RX Gain offset to add to rx_gain to correct RSRP value")

    ("phy.prach_gain",
     bpo::value<float>(&args->phy.prach_gain)->default_value(-1.0),
     "Disable PRACH power control")

    ("phy.cqi_max",
     bpo::value<int>(&args->phy.cqi_max)->default_value(15),
     "Upper bound on the maximum CQI to be reported. Default 15.")

    ("phy.cqi_fixed",
     bpo::value<int>(&args->phy.cqi_fixed)->default_value(-1),
     "Fixes the reported CQI to a constant value. Default disabled.")

    ("phy.sfo_correct_period",
     bpo::value<uint32_t>(&args->phy.sfo_correct_period)->default_value(DEFAULT_SAMPLE_OFFSET_CORRECT_PERIOD),
     "Period in ms to correct sample time")

    ("phy.sfo_emma",
     bpo::value<float>(&args->phy.sfo_ema)->default_value(DEFAULT_SFO_EMA_COEFF),
     "EMA coefficient to average sample offsets used to compute SFO")

    ("phy.snr_ema_coeff",
     bpo::value<float>(&args->phy.snr_ema_coeff)->default_value(0.1),
     "Sets the SNR exponential moving average coefficient (Default 0.1)")

    ("phy.snr_estim_alg",
     bpo::value<string>(&args->phy.snr_estim_alg)->default_value("refs"),
     "Sets the noise estimation algorithm. (Default refs)")

    ("phy.pdsch_max_its",
     bpo::value<uint32_t>(&args->phy.pdsch_max_its)->default_value(8),
     "Maximum number of turbo decoder iterations")

    ("phy.meas_evm",
     bpo::value<bool>(&args->phy.meas_evm)->default_value(false),
     "Measure PDSCH EVM, increases CPU load (default false)")

    ("phy.nof_phy_threads",
     bpo::value<uint32_t>(&args->phy.nof_phy_threads)->default_value(3),
     "Number of PHY threads")

    ("phy.equalizer_mode",
     bpo::value<string>(&args->phy.equalizer_mode)->default_value("mmse"),
     "Equalizer mode")

    ("phy.intra_freq_meas_len_ms",
       bpo::value<uint32_t>(&args->phy.intra_freq_meas_len_ms)->default_value(20),
       "Duration of the intra-frequency neighbour cell measurement in ms.")

    ("phy.intra_freq_meas_period_ms",
       bpo::value<uint32_t>(&args->phy.intra_freq_meas_period_ms)->default_value(200),
       "Period of intra-frequency neighbour cell measurement in ms. Maximum as per 3GPP is 200 ms.")

    ("phy.correct_sync_error",
       bpo::value<bool>(&args->phy.correct_sync_error)->default_value(false),
       "Channel estimator measures and pre-compensates time synchronization error. Increases CPU usage, improves PDSCH "
       "decoding in high SFO and high speed UE scenarios.")

    ("phy.cfo_is_doppler",
       bpo::value<bool>(&args->phy.cfo_is_doppler)->default_value(false),
       "Assume detected CFO is doppler and correct the UL in the same direction. If disabled, the CFO is assumed"
       "to be caused by the local oscillator and the UL correction is in the opposite direction. Default assumes oscillator.")

    ("phy.cfo_integer_enabled",
     bpo::value<bool>(&args->phy.cfo_integer_enabled)->default_value(false),
     "Enables integer CFO estimation and correction.")

    ("phy.cfo_correct_tol_hz",
     bpo::value<float>(&args->phy.cfo_correct_tol_hz)->default_value(1.0),
     "Tolerance (in Hz) for digital CFO compensation (needs to be low if interpolate_subframe_enabled=true.")

    ("phy.cfo_pss_ema",
     bpo::value<float>(&args->phy.cfo_pss_ema)->default_value(DEFAULT_CFO_EMA_TRACK),
     "CFO Exponential Moving Average coefficient for PSS estimation during TRACK.")

    ("phy.cfo_ref_mask",
     bpo::value<uint32_t>(&args->phy.cfo_ref_mask)->default_value(1023),
     "Bitmask for subframes on which to run RS estimation (set to 0 to disable, default all sf)")

    ("phy.cfo_loop_bw_pss",
     bpo::value<float>(&args->phy.cfo_loop_bw_pss)->default_value(DEFAULT_CFO_BW_PSS),
     "CFO feedback loop bandwidth for samples from PSS")

    ("phy.cfo_loop_bw_ref",
     bpo::value<float>(&args->phy.cfo_loop_bw_ref)->default_value(DEFAULT_CFO_BW_REF),
     "CFO feedback loop bandwidth for samples from RS")

    ("phy.cfo_loop_pss_tol",
     bpo::value<float>(&args->phy.cfo_loop_pss_tol)->default_value(DEFAULT_CFO_PSS_MIN),
     "Tolerance (in Hz) of the PSS estimation method. Below this value, PSS estimation does not feeds back the loop"
     "and RS estimations are used instead (when available)")

    ("phy.cfo_loop_ref_min",
     bpo::value<float>(&args->phy.cfo_loop_ref_min)->default_value(DEFAULT_CFO_REF_MIN),
     "Tolerance (in Hz) of the RS estimation method. Below this value, RS estimation does not feeds back the loop")

    ("phy.cfo_loop_pss_conv",
     bpo::value<uint32_t>(&args->phy.cfo_loop_pss_conv)->default_value(DEFAULT_PSS_STABLE_TIMEOUT),
     "After the PSS estimation is below cfo_loop_pss_tol for cfo_loop_pss_timeout times consecutively, RS adjustments are allowed.")

    ("phy.interpolate_subframe_enabled",
     bpo::value<bool>(&args->phy.interpolate_subframe_enabled)->default_value(false),
     "Interpolates in the time domain the channel estimates within 1 subframe.")

    ("phy.estimator_fil_auto",
     bpo::value<bool>(&args->phy.estimator_fil_auto)->default_value(false),
     "The channel estimator smooths the channel estimate with an adaptative filter.")

    ("phy.estimator_fil_stddev",
     bpo::value<float>(&args->phy.estimator_fil_stddev)->default_value(1.0f),
     "Sets the channel estimator smooth gaussian filter standard deviation.")

    ("phy.estimator_fil_order",
     bpo::value<uint32_t>(&args->phy.estimator_fil_order)->default_value(4),
     "Sets the channel estimator smooth gaussian filter order (even values perform better).")

    ("phy.snr_to_cqi_offset",
     bpo::value<float>(&args->phy.snr_to_cqi_offset)->default_value(0),
     "Sets an offset in the SNR to CQI table. This is used to adjust the reported CQI.")

    ("phy.sss_algorithm",
     bpo::value<string>(&args->phy.sss_algorithm)->default_value("full"),
     "Selects the SSS estimation algorithm.")

    ("phy.pdsch_csi_enabled",
     bpo::value<bool>(&args->phy.pdsch_csi_enabled)->default_value(true),
     "Stores the Channel State Information and uses it for weightening the softbits. It is only used in TM1.")

    ("phy.pdsch_8bit_decoder",
       bpo::value<bool>(&args->phy.pdsch_8bit_decoder)->default_value(false),
       "Use 8-bit for LLR representation and turbo decoder trellis computation (Experimental)")

    ("phy.force_ul_amplitude",
       bpo::value<float>(&args->phy.force_ul_amplitude)->default_value(0.0),
       "Forces the peak amplitude in the PUCCH, PUSCH and SRS (set 0.0 to 1.0, set to 0 or negative for disabling)")

    ("phy.detect_cp",
      bpo::value<bool>(&args->phy.detect_cp)->default_value(false),
      "enable CP length detection")

    ("phy.in_sync_rsrp_dbm_th",
     bpo::value<float>(&args->phy.in_sync_rsrp_dbm_th)->default_value(-130.0f),
     "RSRP threshold (in dBm) above which the UE considers to be in-sync")

    ("phy.in_sync_snr_db_th",
     bpo::value<float>(&args->phy.in_sync_snr_db_th)->default_value(3.0f),
     "SNR threshold (in dB) above which the UE considers to be in-sync")

    ("phy.nof_in_sync_events",
     bpo::value<uint32_t>(&args->phy.nof_in_sync_events)->default_value(10),
     "Number of PHY in-sync events before sending an in-sync event to RRC")

    ("phy.nof_out_of_sync_events",
     bpo::value<uint32_t>(&args->phy.nof_out_of_sync_events)->default_value(20),
     "Number of PHY out-sync events before sending an out-sync event to RRC")

    ("expert.lte_sample_rates",
     bpo::value<bool>(&use_standard_lte_rates)->default_value(false),
     "Whether to use default LTE sample rates instead of shorter variants.")

    ("phy.force_N_id_2",
     bpo::value<int>(&args->phy.force_N_id_2)->default_value(-1),
     "Force using a specific PSS (set to -1 to allow all PSSs).")

    ("phy.force_N_id_1",
     bpo::value<int>(&args->phy.force_N_id_1)->default_value(-1),
     "Force using a specific SSS (set to -1 to allow all SSSs).")

    // PHY NR args
    ("phy.nr.store_pdsch_ko",
      bpo::value<bool>(&args->phy.nr_store_pdsch_ko)->default_value(false),
      "Dumps the PDSCH baseband samples into a file on KO reception.")

    // UE simulation args
    ("sim.airplane_t_on_ms",
     bpo::value<int>(&args->stack.nas.sim.airplane_t_on_ms)->default_value(-1),
     "On-time for airplane mode (in ms)")

    ("sim.airplane_t_off_ms",
     bpo::value<int>(&args->stack.nas.sim.airplane_t_off_ms)->default_value(-1),
     "Off-time for airplane mode (in ms)")

     /* general options */
    ("general.metrics_period_secs",
       bpo::value<float>(&args->general.metrics_period_secs)->default_value(1.0),
      "Periodicity for metrics in seconds")

    ("general.metrics_csv_enable",
       bpo::value<bool>(&args->general.metrics_csv_enable)->default_value(false),
       "Write UE metrics to CSV file")

    ("general.metrics_csv_filename",
       bpo::value<string>(&args->general.metrics_csv_filename)->default_value("/tmp/ue_metrics.csv"),
       "Metrics CSV filename")

    ("general.metrics_csv_append",
           bpo::value<bool>(&args->general.metrics_csv_append)->default_value(false),
           "Set to true to append new output to existing CSV file")

    ("general.metrics_csv_flush_period_sec",
           bpo::value<int>(&args->general.metrics_csv_flush_period_sec)->default_value(-1),
           "Periodicity in s to flush CSV file to disk (-1 for auto)")

    ("general.metrics_json_enable",
     bpo::value<bool>(&args->general.metrics_json_enable)->default_value(false),
     "Write UE metrics to a JSON file")

    ("general.metrics_json_filename",
     bpo::value<string>(&args->general.metrics_json_filename)->default_value("/tmp/ue_metrics.json"),
     "Metrics JSON filename")

    ("general.tracing_enable",
           bpo::value<bool>(&args->general.tracing_enable)->default_value(false),
           "Events tracing")

    ("general.tracing_filename",
           bpo::value<string>(&args->general.tracing_filename)->default_value("/tmp/ue_tracing.log"),
           "Tracing events filename")

    ("general.tracing_buffcapacity",
           bpo::value<std::size_t>(&args->general.tracing_buffcapacity)->default_value(1000000),
           "Tracing buffer capcity")

    ("stack.have_tti_time_stats",
        bpo::value<bool>(&args->stack.have_tti_time_stats)->default_value(true),
        "Calculate TTI execution statistics");


  // Positional options - config file location
  bpo::options_description position("Positional options");
  position.add_options()
    ("config_file", bpo::value<string>(&config_file), "UE configuration file");
  // clang-format on

  bpo::positional_options_description p;
  p.add("config_file", -1);

  // these options are allowed on the command line
  bpo::options_description cmdline_options;
  cmdline_options.add(common).add(position).add(general);

  // parse the command line and store result in vm
  bpo::variables_map vm;
  try {
    bpo::store(bpo::command_line_parser(argc, argv).options(cmdline_options).positional(p).run(), vm);
    bpo::notify(vm);
  } catch (bpo::error& e) {
    cerr << e.what() << endl;
    return SRSRAN_ERROR;
  }
  // help option was given - print usage and exit
  if (vm.count("help")) {
    cout << "Usage: " << argv[0] << " [OPTIONS] config_file" << endl << endl;
    cout << common << endl << general << endl;
    exit(SRSRAN_SUCCESS);
  }

  // print version number and exit
  if (vm.count("version")) {
    cout << "Version " << srsran_get_version_major() << "." << srsran_get_version_minor() << "."
         << srsran_get_version_patch() << endl;
    exit(SRSRAN_SUCCESS);
  }

  // if no config file given, check users home path
  if (!vm.count("config_file")) {
    if (!config_exists(config_file, "ue.conf")) {
      cout << "Failed to read UE configuration file " << config_file << " - exiting" << endl;
      return SRSRAN_ERROR;
    }
  }

  cout << "Reading configuration file " << config_file << "..." << endl;
  ifstream conf(config_file.c_str(), ios::in);
  if (conf.fail()) {
    cout << "Failed to read configuration file " << config_file << " - exiting" << endl;
    return SRSRAN_ERROR;
  }

  // parse config file and handle errors gracefully
  try {
    bpo::store(bpo::parse_config_file(conf, common), vm);
    bpo::notify(vm);
  } catch (const boost::program_options::error& e) {
    cerr << e.what() << endl;
    return SRSRAN_ERROR;
  }

  // Check conflicting OP/OPc options and which is being used
  if (vm.count("usim.op") && !vm["usim.op"].defaulted() && vm.count("usim.opc") && !vm["usim.opc"].defaulted()) {
    cout << "Conflicting options OP and OPc. Please configure either one or the other." << endl;
    return SRSRAN_ERROR;
  } else {
    args->stack.usim.using_op = vm.count("usim.op");
  }

  // parse the CFR mode string
  args->phy.cfr_args.mode = srsran_cfr_str2mode(cfr_mode.c_str());
  if (args->phy.cfr_args.mode == SRSRAN_CFR_THR_INVALID) {
    cout << "Error, invalid CFR mode: " << cfr_mode << endl;
    exit(1);
  }

  // Apply all_level to any unset layers
  if (vm.count("log.all_level")) {
    if (!vm.count("log.rf_level")) {
      args->rf.log_level = args->log.all_level;
    }
    if (!vm.count("log.phy_level")) {
      args->phy.log.phy_level = args->log.all_level;
    }
    if (!vm.count("log.phy_lib_level")) {
      args->phy.log.phy_lib_level = args->log.all_level;
    }
    if (!vm.count("log.mac_level")) {
      args->stack.log.mac_level = args->log.all_level;
    }
    if (!vm.count("log.rlc_level")) {
      args->stack.log.rlc_level = args->log.all_level;
    }
    if (!vm.count("log.pdcp_level")) {
      args->stack.log.pdcp_level = args->log.all_level;
    }
    if (!vm.count("log.rrc_level")) {
      args->stack.log.rrc_level = args->log.all_level;
    }
    if (!vm.count("log.nas_level")) {
      args->stack.log.nas_level = args->log.all_level;
    }
    if (!vm.count("log.gw_level")) {
      args->gw.log.gw_level = args->log.all_level;
    }
    if (!vm.count("log.usim_level")) {
      args->stack.log.usim_level = args->log.all_level;
    }
    if (!vm.count("log.stack_level")) {
      args->stack.log.stack_level = args->log.all_level;
    }
  }

  // Apply all_hex_limit to any unset layers
  if (vm.count("log.all_hex_limit")) {
    if (!vm.count("log.phy_hex_limit")) {
      args->phy.log.phy_hex_limit = args->log.all_hex_limit;
    }
    if (!vm.count("log.mac_hex_limit")) {
      args->stack.log.mac_hex_limit = args->log.all_hex_limit;
    }
    if (!vm.count("log.rlc_hex_limit")) {
      args->stack.log.rlc_hex_limit = args->log.all_hex_limit;
    }
    if (!vm.count("log.pdcp_hex_limit")) {
      args->stack.log.pdcp_hex_limit = args->log.all_hex_limit;
    }
    if (!vm.count("log.rrc_hex_limit")) {
      args->stack.log.rrc_hex_limit = args->log.all_hex_limit;
    }
    if (!vm.count("log.nas_hex_limit")) {
      args->stack.log.nas_hex_limit = args->log.all_hex_limit;
    }
    if (!vm.count("log.gw_hex_limit")) {
      args->gw.log.gw_hex_limit = args->log.all_hex_limit;
    }
    if (!vm.count("log.usim_hex_limit")) {
      args->stack.log.usim_hex_limit = args->log.all_hex_limit;
    }
    if (!vm.count("log.stack_hex_limit")) {
      args->stack.log.stack_hex_limit = args->log.all_hex_limit;
    }
  }

  // Set sync queue capacity to 1 for ZMQ
  if (args->rf.device_name == "zmq") {
    args->stack.sync_queue_size = 1;
  } else {
    // use default size
    args->stack.sync_queue_size = MULTIQUEUE_DEFAULT_CAPACITY;
  }

  srsran_use_standard_symbol_size(use_standard_lte_rates);

  args->stack.rrc_nr.scs     = srsran_subcarrier_spacing_from_str(scs_khz.c_str());
  args->stack.rrc_nr.ssb_scs = srsran_subcarrier_spacing_from_str(ssb_scs_khz.c_str());
  if (args->stack.rrc_nr.scs == srsran_subcarrier_spacing_invalid ||
      args->stack.rrc_nr.ssb_scs == srsran_subcarrier_spacing_invalid) {
    cout << "Invalid subcarrier spacing config" << endl;
    return SRSRAN_ERROR;
  }

  return SRSRAN_SUCCESS;
}

static void* input_loop(void*)
{
  string key;
  while (running) {
    getline(cin, key);
    if (cin.eof() || cin.bad()) {
      cout << "Closing stdin thread." << endl;
      break;
    } else {
      if (key == "t") {
        do_metrics = !do_metrics;
        if (do_metrics) {
          cout << "Enter t to stop trace." << endl;
        } else {
          cout << "Enter t to restart trace." << endl;
        }
        if (metrics_screen) {
          metrics_screen->toggle_print(do_metrics);
        }
      } else if (key == "rlf") {
        simulate_rlf.store(true, std::memory_order_relaxed);
        cout << "Sending Radio Link Failure" << endl;
      } else if (key == "flush") {
        srslog::flush();
        cout << "Flushed log file buffers" << endl;
      } else if (key == "q") {
        // let the signal handler do the job
        raise(SIGTERM);
      }
    }
  }
  return nullptr;
}

/// Adjusts the input value in args from kbytes to bytes.
static size_t fixup_log_file_maxsize(int x)
{
  return (x < 0) ? 0 : size_t(x) * 1024u;
}

extern "C" void srsran_dft_exit();
static void     emergency_cleanup_handler(void* data)
{
  srslog::flush();
  if (log_sink) {
    log_sink->flush();
  }
  srsran_dft_exit();
}

static void signal_handler()
{
  running = false;
}

int main(int argc, char* argv[])
{
  srsran_register_signal_handler(signal_handler);
  add_emergency_cleanup_handler(emergency_cleanup_handler, nullptr);
  srsran_debug_handle_crash(argc, argv);

  all_args_t args = {};
  if (int err = parse_args(&args, argc, argv)) {
    return err;
  }

  // Setup logging.
  log_sink = (args.log.filename == "stdout")
                 ? srslog::create_stdout_sink()
                 : srslog::create_file_sink(args.log.filename, fixup_log_file_maxsize(args.log.file_max_size));
  if (!log_sink) {
    return SRSRAN_ERROR;
  }
  srslog::log_channel* chan = srslog::create_log_channel("main_channel", *log_sink);
  if (!chan) {
    return SRSRAN_ERROR;
  }
  srslog::set_default_sink(*log_sink);

#ifdef ENABLE_SRSLOG_EVENT_TRACE
  if (args.general.tracing_enable) {
    if (!srslog::event_trace_init(args.general.tracing_filename, args.general.tracing_buffcapacity)) {
      return SRSRAN_ERROR;
    }
  }
#endif

  // Start the log backend.
  srslog::init();

  srslog::fetch_basic_logger("ALL").set_level(srslog::basic_levels::warning);
  srsran::log_args(argc, argv, "UE");

  srsran::check_scaling_governor(args.rf.device_name);

  if (mlockall((uint32_t)MCL_CURRENT | (uint32_t)MCL_FUTURE) == -1) {
    fprintf(stderr, "Failed to `mlockall`: %d", errno);
  }

  // Create UE instance.
  srsue::ue ue;
  if (ue.init(args)) {
    ue.stop();
    return SRSRAN_SUCCESS;
  }

  srsran::metrics_hub<ue_metrics_t> metricshub;
  metrics_stdout                    _metrics_screen;

  metrics_screen = &_metrics_screen;
  metricshub.init(&ue, args.general.metrics_period_secs);
  metricshub.add_listener(metrics_screen);
  metrics_screen->set_ue_handle(&ue);

  metrics_csv metrics_file(args.general.metrics_csv_filename, args.general.metrics_csv_append);
  if (args.general.metrics_csv_enable) {
    metricshub.add_listener(&metrics_file);
    metrics_file.set_ue_handle(&ue);
    if (args.general.metrics_csv_flush_period_sec > 0) {
      metrics_file.set_flush_period((uint32_t)args.general.metrics_csv_flush_period_sec);
    }
  }

  // Set up the JSON log channel used by metrics.
  srslog::sink& json_sink =
      srslog::fetch_file_sink(args.general.metrics_json_filename, 0, false, srslog::create_json_formatter());
  srslog::log_channel& json_channel = srslog::fetch_log_channel("JSON_channel", json_sink, {});
  json_channel.set_enabled(args.general.metrics_json_enable);

  srsue::metrics_json json_metrics(json_channel);
  if (args.general.metrics_json_enable) {
    metricshub.add_listener(&json_metrics);
    json_metrics.set_ue_handle(&ue);
  }

  pthread_t input;
  pthread_create(&input, nullptr, &input_loop, &args);

  cout << "Attaching UE..." << endl;
  ue.switch_on();

  if (args.gui.enable) {
    ue.start_plot();
  }

  while (running) {
    sleep(1);
  }

  ue.switch_off();
  pthread_cancel(input);
  pthread_join(input, nullptr);
  metricshub.stop();
  metrics_file.stop();
  ue.stop();
  cout << "---  exiting  ---" << endl;

  return SRSRAN_SUCCESS;
}<|MERGE_RESOLUTION|>--- conflicted
+++ resolved
@@ -153,13 +153,9 @@
     ("rrc.nr_measurement_pci",  bpo::value<uint32_t>(&args->stack.rrc_nr.sim_nr_meas_pci)->default_value(500),                    "NR PCI for the simulated NR measurement")
     ("rrc.nr_short_sn_support", bpo::value<bool>(&args->stack.rrc_nr.pdcp_short_sn_support)->default_value(true),                 "Announce PDCP short SN support")
     ("rrc.sdu_fuzzed_bits",     bpo::value<uint32_t>(&args->stack.rrc_nr.sdu_fuzzed_bits)->default_value(0),                      "Number of bits to fuzz in the SDU buffer (0 disables fuzzing)")
-<<<<<<< HEAD
     ("rrc.fuzz_target_message", bpo::value<string>(&args->stack.rrc_nr.target_message)->default_value(""),                        "The Message to be fuzzed in the RRC")
     ("phy.rach_flood_count",    bpo::value<uint32_t>(&args->stack.rrc_nr.rach_flood_count)->default_value(0),                     "Enable RACH Flooding attack, how many messages to send")
-=======
-    ("rrc.fuzz_target_message",     bpo::value<string>(&args->stack.rrc_nr.target_message)->default_value(""),                    "The Message to be fuzzed in the RRC")
     ("rrc.target_signal_attack",     bpo::value<string>(&args->stack.rrc_nr.target_signal_attack)->default_value(""),              "The Singalling storm type to be injected")
->>>>>>> 06867d31
 
     ("nas.apn",               bpo::value<string>(&args->stack.nas.apn_name)->default_value(""),          "Set Access Point Name (APN) for data services")
     ("nas.apn_protocol",      bpo::value<string>(&args->stack.nas.apn_protocol)->default_value(""),  "Set Access Point Name (APN) protocol for data services")
