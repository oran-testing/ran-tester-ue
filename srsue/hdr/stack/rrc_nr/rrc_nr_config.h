/**
 * Copyright 2013-2023 Software Radio Systems Limited
 *
 * This file is part of srsRAN.
 *
 * srsRAN is free software: you can redistribute it and/or modify
 * it under the terms of the GNU Affero General Public License as
 * published by the Free Software Foundation, either version 3 of
 * the License, or (at your option) any later version.
 *
 * srsRAN is distributed in the hope that it will be useful,
 * but WITHOUT ANY WARRANTY; without even the implied warranty of
 * MERCHANTABILITY or FITNESS FOR A PARTICULAR PURPOSE.  See the
 * GNU Affero General Public License for more details.
 *
 * A copy of the GNU Affero General Public License can be found in
 * the LICENSE file in the top-level directory of this distribution
 * and at http://www.gnu.org/licenses/.
 *
 */

#ifndef SRSRAN_RRC_NR_CONFIG_H
#define SRSRAN_RRC_NR_CONFIG_H

#include <string>
#include <vector>

namespace srsue {

struct rrc_nr_args_t {
  uint32_t                    sim_nr_meas_pci;
  bool                        pdcp_short_sn_support;
  std::string                 supported_bands_nr_str;
  std::vector<uint32_t>       supported_bands_nr;
  std::vector<uint32_t>       supported_bands_eutra;
  uint32_t                    dl_nr_arfcn;
  uint32_t                    ssb_nr_arfcn;
  uint32_t                    nof_prb;
  srsran_subcarrier_spacing_t scs;
  srsran_subcarrier_spacing_t ssb_scs;
  std::string                 log_level;
  uint32_t                    log_hex_limit;
  uint32_t                    sdu_fuzzed_bits;
  std::string                 target_message;
<<<<<<< HEAD
  uint32_t                    rach_flood_count;
=======
  std::string                 target_signal_attack;

>>>>>>> 06867d31
};

} // namespace srsue

#endif // SRSRAN_RRC_NR_CONFIG_H<|MERGE_RESOLUTION|>--- conflicted
+++ resolved
@@ -42,12 +42,8 @@
   uint32_t                    log_hex_limit;
   uint32_t                    sdu_fuzzed_bits;
   std::string                 target_message;
-<<<<<<< HEAD
   uint32_t                    rach_flood_count;
-=======
   std::string                 target_signal_attack;
-
->>>>>>> 06867d31
 };
 
 } // namespace srsue
