processes:
  - type: "rtue"
    id: "rtue_uhd_1"
    config_file: "configs/uhd/ue_uhd.conf"
    rf:
      type: "b200"
      images_dir: "/usr/share/uhd/images/"

<<<<<<< HEAD
  #- type: "sniffer"
  #  id: "dci_sniffer_1"
  #  config_file: "../5g-sniffer/MSU-Private5G184205.toml"
  #  rf:
  #    type: "b200"
  #    images_dir: "/usr/share/uhd/images/"
=======
  - type: "sniffer"
    id: "dci_sniffer_1"
    config_file: "../5g-sniffer/MSU-Private5G184205.toml"
    rf:
      type: "b200"
      images_dir: "/usr/share/uhd/images/"
>>>>>>> f081bce8
<|MERGE_RESOLUTION|>--- conflicted
+++ resolved
@@ -6,18 +6,9 @@
       type: "b200"
       images_dir: "/usr/share/uhd/images/"
 
-<<<<<<< HEAD
-  #- type: "sniffer"
-  #  id: "dci_sniffer_1"
-  #  config_file: "../5g-sniffer/MSU-Private5G184205.toml"
-  #  rf:
-  #    type: "b200"
-  #    images_dir: "/usr/share/uhd/images/"
-=======
   - type: "sniffer"
     id: "dci_sniffer_1"
     config_file: "../5g-sniffer/MSU-Private5G184205.toml"
     rf:
       type: "b200"
-      images_dir: "/usr/share/uhd/images/"
->>>>>>> f081bce8
+      images_dir: "/usr/share/uhd/images/"