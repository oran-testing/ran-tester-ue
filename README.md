--- conflicted
+++ resolved
@@ -4,7 +4,6 @@
 
 ## Overview
 
-<<<<<<< HEAD
 The tester consists of a client PC running the test GUI and a server PC running
 the base station. (In some cases, a single PC can run both the client and the
 server.) The client GUI launches a series of applications to run a test. It
@@ -49,6 +48,4 @@
 - A solid line indicates a process/subprocess relationship. If bidirectional,
   the subprocess provides data back to the process via pipes.
 - A dotted line indicates data movement between two processes.
-=======
-![soft-t-ue.png](https://github.com/oran-testing/soft-t-ue/blob/main/docs/images/soft-t-ue.png)
->>>>>>> 1e2633d2
+![soft-t-ue.png](https://github.com/oran-testing/soft-t-ue/blob/main/docs/images/soft-t-ue.png)