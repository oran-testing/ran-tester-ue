--- conflicted
+++ resolved
@@ -17,13 +17,9 @@
 RUN python3 -m venv venv && \
     ./venv/bin/pip install --no-cache-dir -r requirements.txt
 
-<<<<<<< HEAD
 COPY server.pem /server.pem
 COPY server.key /server.key
 
-# Copy application source code and configs
-=======
->>>>>>> e6af8266
 COPY ./src .
 
 COPY server.pem /server.pem
