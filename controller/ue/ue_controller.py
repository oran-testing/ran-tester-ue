import time
import uuid
import threading
import os
import sys
from kivy.app import App
from kivy.uix.screenmanager import ScreenManager, Screen
from kivy.uix.boxlayout import BoxLayout
from kivy.uix.button import Button
from kivy.uix.label import Label
from kivy.uix.popup import Popup
from kivy.uix.filechooser import FileChooserListView
from kivy.uix.spinner import Spinner
from kivy.uix.floatlayout import FloatLayout
from kivy.uix.scrollview import ScrollView
from kivy.clock import Clock
from kivy.uix.image import Image
from matplotlib.backends.backend_agg import FigureCanvasAgg as FigureCanvas
import matplotlib.pyplot as plt
import numpy as np
import io
from kivy.graphics.texture import Texture
import PIL.Image
from kivy_garden.graph import Graph, MeshLinePlot


from kivy.uix.gridlayout import GridLayout
from kivy.animation import Animation
from kivy.uix.image import Image, AsyncImage
from kivy.uix.relativelayout import RelativeLayout
from kivy.uix.image import Image
from kivy.uix.boxlayout import BoxLayout
from kivy.uix.label import Label
from kivy.uix.screenmanager import Screen



# add the common directory to the import path
parent_dir = os.path.abspath(os.path.join(os.path.dirname(__file__), '..'))
sys.path.insert(0, parent_dir)

from ue_interface import Ue

class LandingPage(Screen):

    def __init__(self, **kwargs):
        self.animation_completed = 0
        super().__init__(**kwargs)

        layout = RelativeLayout()
        self.background = Image(source='Webimage.png', allow_stretch=True, keep_ratio=False)
        layout.add_widget(self.background)
        self.welcome_label = Label(
            text="NTIA Soft T UE",
            font_size='30sp',
            halign='center',
            valign='middle'
        )
    
        self.welcome_label.bind(size=self.welcome_label.setter('text_size'))
        layout.add_widget(self.welcome_label)
        self.welcome_label.pos_hint = {'center_x': 0.5, 'center_y': 0.5}

        self.add_widget(layout)

    def on_enter(self):
        Clock.schedule_once(self.animate_transition, 1)

    def animate_transition(self, *args):
        anim = Animation(opacity=0, duration=1)
        anim.start(self.welcome_label)
        anim.start(self.background) 

        self.animation_completed = 1
        anim.bind(on_complete=self.switch_to_processes)

    def switch_to_processes(self, *args):
        self.manager.current = 'processes'

class ProcessesPage(Screen):
    def __init__(self, **kwargs):
        super().__init__(**kwargs)
        self.ue_index = 1
        layout = BoxLayout(orientation='vertical')
        self.process_container = BoxLayout(
            orientation="vertical", 
            size_hint_y=None,
        )
        self.process_container.bind(minimum_height=self.process_container.setter('height'))
        self.process_scroll = ScrollView()
        self.process_scroll.add_widget(self.process_container)
        layout.add_widget(self.process_scroll)

        add_ue_button = Button(text='New UE', on_press=self.open_add_ue_popup, background_color=[0,1,0,1], size_hint_y=None)
        layout.add_widget(add_ue_button)

        self.config_file = ""
        self.ue_type = "clean"
        self.ue_index = 1


        self.add_widget(layout)

    def open_add_ue_popup(self, instance):
        content = BoxLayout(orientation='vertical')
        self.config_label = Label(text="Selected file: None")
        self.ue_type_label = Label(text=f"UE type: {self.ue_type}")

        cancel_button = Button(text="Cancel", size_hint_y=None, height=50)
        select_config_button = Button(text="Select config", size_hint_y=None, height=50)
        add_button = Button(text="Add", size_hint_y=None, height=50)

        ue_type_spinner = Spinner(
            text='clean',
            values=('clean', 'tester'),
            size_hint=(None, None),
            size=(200, 44)
        )

        button_wrapper = BoxLayout(orientation='horizontal')

        content.add_widget(self.config_label)
        content.add_widget(select_config_button)
        content.add_widget(self.ue_type_label)
        content.add_widget(ue_type_spinner)
        button_wrapper.add_widget(cancel_button)
        button_wrapper.add_widget(add_button)
        content.add_widget(button_wrapper)

        self.popup = Popup(title='Add New UE', content=content, size_hint=(0.5, 0.5))
        cancel_button.bind(on_press=self.popup.dismiss)
        add_button.bind(on_press=self.add_ue)
        select_config_button.bind(on_press=self.open_select_file_popup)
        ue_type_spinner.bind(text=self.set_ue_type)
        self.popup.open()

    def open_select_file_popup(self, instance):
        content = BoxLayout(orientation='vertical')
        filechooser = FileChooserListView(path='/home/')
        button_layout = BoxLayout(size_hint_y=None, height=50)
        select_button = Button(text="Select", size_hint_y=None, height=50)
        cancel_button = Button(text="Cancel", size_hint_y=None, height=50)

        button_layout.add_widget(select_button)
        button_layout.add_widget(cancel_button)
        content.add_widget(filechooser)
        content.add_widget(button_layout)

        popup = Popup(title='Choose a File', content=content, size_hint=(0.9, 0.9))

        select_button.bind(on_press=lambda x: self.select_file(filechooser, popup))
        cancel_button.bind(on_press=popup.dismiss)

        popup.open()

    def select_file(self, filechooser, popup):
        selected = filechooser.selection
        if selected:
            self.config_file = selected[0]
            self.config_label.text = f'Selected file: {selected[0]}'
        popup.dismiss()

    def set_ue_type(self, spinner, text):
        self.ue_type_label.text = f'UE type: {text}'
        self.ue_type = text

    def add_ue(self, instance):
        self.popup.dismiss()
        new_ue = Ue(self.ue_index)
        global attack_args
<<<<<<< HEAD
        if self.ue_type == "clean":
            new_ue.start([self.config_file], self.ue_index)
        else:
            new_ue.start([self.config_file] + attack_args, self.ue_index)
=======
        if self.ue_type == "tester":
            print(attack_args)
            new_ue.start([self.config_file] + attack_args)
        else:
            new_ue.start([self.config_file])
>>>>>>> 47f735b4
        global ue_list
        ue_list.append({
            'id':str(uuid.uuid4()),
            'type': self.ue_type,
            'config': self.config_file,
            'handle': new_ue,
            'index': self.ue_index
        })
        self.ue_index += 1

        log_view = BoxLayout(
            orientation="vertical",
            size_hint_y=None,
            height=500
        )
        new_ue_text = Label(
            text=f"starting UE ({self.ue_type})...", 
            size_hint_y=None,
            font_size="15sp",
            padding=[10,20,10,20]
        )

        Clock.schedule_interval(lambda dt: self.collect_logs(new_ue_text, new_ue, log_view), 1)
        content_label = Label(
            text=f"sudo srsue {self.config_file} {attack_args}",
            font_size="20sp",
            padding=[10,20,10,20],
        )
        if self.ue_type == "clean":
            content_label.text = f"sudo srsue {self.config_file}"

        log_view.add_widget(content_label)
        log_view.add_widget(new_ue_text)
        self.process_container.add_widget(log_view)

        self.config_file = ""
        self.ue_type = "clean"
        self.ue_index += 1

    def collect_logs(self, label_ref, ue_ref, log_ref):
        label_ref.text = ue_ref.output
        log_ref.scroll_y = 0



class AttacksPage(Screen):
    def __init__(self, **kwargs):
        super().__init__(**kwargs)
        layout = BoxLayout(orientation='vertical')
        attack_option = Spinner(
            text='Attack Type',
            values=('None', 'SDU Fuzzing', 'CQI Manipulation'),
            size_hint=(None, None),
            size=(400, 44)
        )
        attack_option.bind(text=self.set_attack_type)
        layout.add_widget(attack_option)
        self.title = Label(text="Attack Type: None")
        self.attack_type = "None"
        self.attack_settings = BoxLayout(orientation='vertical')
        layout.add_widget(self.title)
        layout.add_widget(self.attack_settings)
        self.add_widget(layout)
        self.num_fuzzed_bits = 1
        self.target_message = "All"

    def set_attack_type(self, spinner, text):
        self.title.text = f'Attack Type: {text}'
        self.attack_type = text
        if text == "SDU Fuzzing":
            target_message = Spinner(
                text='Target Message',
                values=('All', 'rrcSetupRequest','rrcRegistrationRequest'),
                size_hint=(None, None),
                size=(400, 44)
            )
            target_message.bind(text=self.set_target_message)
            bits_to_fuzz = Spinner(
                text='Number of Bits to Fuzz',
                values=[str(i) for i in range(1, 11)],
                size_hint=(None, None),
                size=(200, 44)
            )
            bits_to_fuzz.bind(text=self.set_fuzzed_bits)
            self.attack_settings.add_widget(target_message)
            self.attack_settings.add_widget(bits_to_fuzz)
        if text == "CQI Manipulation":
            cqi_value = Spinner(
                text='CQI Value',
                values=[str(i * 100) for i in range(10)],
                size_hint=(None, None),
                size=(200, 44)
            )
            cqi_value.bind(text=self.set_cqi_value)
            self.attack_settings.add_widget(cqi_value)


    def set_target_message(self, spinner, text):
        self.target_message = text
        if text != "All":
            global attack_args
            attack_args = ["--rrc.sdu_fuzzed_bits", str(self.num_fuzzed_bits)
                           , "--rrc.fuzz_target_message", self.target_message]
            self.title.text = f"--rrc.sdu_fuzzed_bits {self.num_fuzzed_bits} --rrc.fuzz_target_message {self.target_message}"

    def set_fuzzed_bits(self, spinner, text):
        self.num_fuzzed_bits = int(text)
        global attack_args
        attack_args = ["--rrc.sdu_fuzzed_bits", str(self.num_fuzzed_bits)
                       , "--rrc.fuzz_target_message", self.target_message]
        self.title.text = f"--rrc.sdu_fuzzed_bits {self.num_fuzzed_bits} --rrc.fuzz_target_message {self.target_message}"

    def set_cqi_value(self, spinner, text):
        global attack_args
        attack_args = ["--phy.cqi_max", text, "--phy.cqi_fixed", text]
        self.title.text = f"--phy.cqi_max {text} --phy.cqi_fixed {text}"




class ResultsPage(Screen):
    def __init__(self, **kwargs):
        super().__init__(**kwargs)
        self.layout = GridLayout(cols=1, padding=[10,40,10,10], spacing=10,)
        self.add_widget(self.layout)
        self.rendered_ue_list = []

    def init_results(self):
        global ue_list
        for ue_ref in ue_list:
            if ue_ref['id'] in self.rendered_ue_list:
                continue
            self.rendered_ue_list.append(ue_ref["id"])
            ue_results_block = BoxLayout()
            ue_results_block.add_widget(self.create_graph("iperf", ue_ref))
            ue_results_block.add_widget(self.create_graph("ping", ue_ref))
            self.layout.add_widget(Label(text=f"UE{ue_ref['index']}", size_hint_y=None, height=20, font_size="30sp"))
            self.layout.add_widget(ue_results_block)


    def create_graph(self, graph_type, ue_ref):
        plot = MeshLinePlot(color=[0,1,0,1])
        plot.line_width = 6
        graph = Graph(
            xlabel='time (s)',
            ylabel='Bandwidth (MBits/sec)',
            x_ticks_minor=1,
            x_ticks_major=5,
            y_ticks_major=5,
            y_ticks_minor=1,
            y_grid_label=True,
            x_grid_label=True,
            padding=5,
            xlog=False,
            ylog=False,
            x_grid=True,
            y_grid=True,
            ymin=0,
            ymax=70,
            xmin=0,
            xmax=100
        )
        if graph_type == "ping":
            graph.ylabel = "Latency (ms)"
            graph.ymax = 150

        graph.add_plot(plot)
        xdata = list(range(100))
        ydata = [0] * 100
        if graph_type == "ping":
            Clock.schedule_interval(lambda dt: self.update_points(plot, ue_ref["handle"].ping_client.output, xdata, ydata), 1)
        else:
            Clock.schedule_interval(lambda dt: self.update_points(plot, ue_ref["handle"].iperf_client.output, xdata, ydata), 1)

        return graph


    def update_points(self, plot, data_ref, xdata, ydata):
        if len(data_ref) > 0:
            new_y = data_ref[-1]
            ydata.append(new_y)
            if len(ydata) > len(xdata):
                ydata.pop(0)
        
        while len(xdata) > len(ydata):
            xdata.pop(0)
        
        plot.points = list(zip(xdata, ydata))        

class MainApp(App):
    def build(self):
        self.screen_manager = ScreenManager()

        self.landing = LandingPage(name='landing')
        self.processes = ProcessesPage(name='processes')
        self.attacks = AttacksPage(name='attacks')
        self.results = ResultsPage(name='results')

        self.screen_manager.add_widget(self.landing)
        self.screen_manager.add_widget(self.processes)
        self.screen_manager.add_widget(self.attacks)
        self.screen_manager.add_widget(self.results)

        # Define the button colors
        self.default_color = [1, 1, 1, 1]  # White
        self.highlighted_color = [0, 1, 0, 1]  # Green

        # Create a layout for the buttons on top
        self.button_layout = BoxLayout(size_hint_y=None, height=50)

        self.button_process_page = Button(text='Processes', on_press=self.switch_to_processes, background_color=self.highlighted_color)
        self.button_attacks_page = Button(text='Attacks', on_press=self.switch_to_attacks, background_color=self.default_color)
        self.button_results_page = Button(text='Results', on_press=self.switch_to_results, background_color=self.default_color)

        self.button_layout.add_widget(self.button_process_page)
        self.button_layout.add_widget(self.button_attacks_page)
        self.button_layout.add_widget(self.button_results_page)

        main_layout = BoxLayout(orientation='vertical')
        main_layout.add_widget(self.button_layout)
        main_layout.add_widget(self.screen_manager)

        self.button_layout.opacity = 0 
        animationStatus = LandingPage()

        if animationStatus.animation_completed == 1:
                self.button_layout.opacity = 1
        else:
            self.button_layout.opacity = 0  
        Clock.schedule_once(self.load_navigation, 0.25)

        return main_layout

    def load_navigation(self, *args):
        animate = Animation(opacity=1, duration=2)
        animate.start(self.button_layout)

    def switch_to_processes(self, instance):
        self.screen_manager.current = 'processes'
        self.update_button_colors(self.button_process_page)

    def switch_to_attacks(self, instance):
        self.screen_manager.current = 'attacks'
        self.update_button_colors(self.button_attacks_page)

    def switch_to_results(self, instance):
        self.screen_manager.get_screen('results').init_results()
        self.screen_manager.current = 'results'
        self.update_button_colors(self.button_results_page)

    def update_button_colors(self, active_button):
        # Reset all buttons to the default color
        self.button_process_page.background_color = self.default_color
        self.button_results_page.background_color = self.default_color
        self.button_attacks_page.background_color = self.default_color

        # Highlight the active button
        active_button.background_color = self.highlighted_color
    
def main():
    os.system("sudo kill -9 $(ps aux | awk '/srsue/{print $2}')")
    global ue_list
    ue_list = list()
    global attack_args
    attack_args = list()
    MainApp().run()

if __name__ == '__main__':
    main()<|MERGE_RESOLUTION|>--- conflicted
+++ resolved
@@ -168,18 +168,12 @@
         self.popup.dismiss()
         new_ue = Ue(self.ue_index)
         global attack_args
-<<<<<<< HEAD
+
         if self.ue_type == "clean":
             new_ue.start([self.config_file], self.ue_index)
         else:
             new_ue.start([self.config_file] + attack_args, self.ue_index)
-=======
-        if self.ue_type == "tester":
-            print(attack_args)
-            new_ue.start([self.config_file] + attack_args)
-        else:
-            new_ue.start([self.config_file])
->>>>>>> 47f735b4
+            
         global ue_list
         ue_list.append({
             'id':str(uuid.uuid4()),
