--- conflicted
+++ resolved
@@ -120,15 +120,11 @@
         self.popup.dismiss()
         new_ue = Ue(self.ue_index)
         global attack_args
-<<<<<<< HEAD
         if self.ue_type == "tester":
             print(attack_args)
             new_ue.start([self.config_file] + attack_args)
         else:
             new_ue.start([self.config_file])
-=======
-        new_ue.start([self.config_file] + attack_args, self.ue_index)
->>>>>>> cf1400d9
         global ue_list
         ue_list.append({
             'id':str(uuid.uuid4()),
