<<<<<<< HEAD
from worker_thread import WorkerThread
=======
import time
import os
import threading
import asyncio
import uuid
import configparser
import docker
import logging
from datetime import datetime
from docker.types import IPAMConfig, IPAMPool


from influxdb_client import InfluxDBClient, WriteApi
from influxdb_client.client.write_api import SYNCHRONOUS
>>>>>>> bc601b19

# UE process manager class:
# Handles all process and data management for one UE
# Collects data from UE then sends them to the webui
#

<<<<<<< HEAD
class rtue(WorkerThread):
    def start(self):
        self.config.image_name = "ghcr.io/oran-testing/rtue"
        self.cleanup_old_containers()
        self.setup_env()
        self.setup_networks()
        self.config.container_volumes[self.config.config_file] = {"bind": "/ue.conf", "mode": "ro"}
        self.setup_volumes()
=======
class rtue:
    def __init__(self, influxdb_client, docker_client):
        self.influxdb_client = influxdb_client
        self.docker_client = docker_client


    def start(self, process_config):
        """
        Gets data identifier and pcap info from ue config
        Starts rtue container with volumes and network
        Starts log report thread
        """
        self.ue_config = process_config["config_file"]
        self.container_name = process_config["id"]
        self.ue_args = process_config["args"] if "args" in process_config.keys() else [""]

        self.image_name = "ghcr.io/oran-testing/rtue"

        # Verify Image
        image_exists = False
        for img in self.docker_client.images.list():
            image_tags = [image_tag.split(':')[0] for image_tag in img.tags]
            if self.image_name in image_tags:
                image_exists = True
                break
        if not image_exists:
            raise RuntimeError(f"Required Docker image {self.image_name} not found: Please run 'sudo docker compose --profile components build' or 'sudo docker compose --profile components pull'")

        # Remove old container
        try:
            old_container = self.docker_client.containers.get(self.container_name)
            old_container.remove(force=True)
            logging.debug(f"Container '{self.container_name}' has been removed.")
        except docker.errors.NotFound:
            logging.debug(f"Container '{self.container_name}' does not exist.")
        except Exception as e:
            raise RuntimeError(f"Failed to remove old container: {e}")

        # Process RF
        uhd_images_dir = None
        zmq_network = None
        rf_config = process_config["rf"]
        if rf_config["type"] == "b200":
            uhd_images_dir = rf_config["images_dir"]
        elif rf_config["type"] == "zmq":
            try:
                zmq_network = self.docker_client.networks.get("rtue_zmq")
            except docker.errors.NotFound:
                ipam_pool = IPAMPool(
                    subnet="172.22.0.0/24",
                    gateway="172.22.0.1"
                )
                ipam_config = IPAMConfig(pool_configs=[ipam_pool])
                zmq_network = self.docker_client.networks.create(name="rtue_zmq", driver="bridge", ipam=ipam_config, check_duplicate=True)
        else:
            raise RuntimeError(f"Invalid RF type for rtUE: {rf_config['type']}")


        # Start Container
        try:
            environment = {
                "CONFIG": self.ue_config,
                "ARGS": " ".join(self.ue_args),
                "UHD_IMAGES_DIR": uhd_images_dir
            }

            volumes = {
                "/dev/bus/usb/": {"bind": "/dev/bus/usb/", "mode": "rw"},
                "/tmp": {"bind": "/tmp", "mode": "rw"},
                self.ue_config: {"bind": "/ue.conf", "mode": "ro"}
            }
            if uhd_images_dir != None:
                volumes[uhd_images_dir] = {"bind": uhd_images_dir, "mode": "ro"},



            self.network_name = "docker_metrics"
            self.docker_network = self.docker_client.networks.get(self.network_name)
            self.docker_container = self.docker_client.containers.run(
                image=self.image_name,
                name=self.container_name,
                environment=environment,
                volumes=volumes,
                privileged=True,
                cap_add=["SYS_NICE", "SYS_PTRACE"],
                network=self.network_name,
                detach=True,
            )
            self.docker_logs = self.docker_container.logs(stream=True, follow=True)
            if zmq_network != None:
                zmq_network.connect(self.docker_container)

        except docker.errors.APIError as e:
            logging.error(f"Failed to start Docker container: {e}")
            return

        self.stop_thread = threading.Event()
        self.log_thread = threading.Thread(target=self.log_report_thread, daemon=True)
        self.log_thread.start()


    def stop(self):
        """
        Stops rtue cotainer if existing
        Stops log reporting thread
        """
        if self.docker_container:
            try:
                self.docker_container.stop()
                self.docker_container.remove()
                logging.info(f"Docker container stopped and removed: {self.docker_container.name}")
            except docker.errors.APIError as e:
                logging.error(f"Failed to stop Docker container: {e}")
        self.stop_thread.set()




    def send_message(self, message_text):
        with self.influxdb_client.write_api(write_options=SYNCHRONOUS) as write_api:
            try:
                utc_timestamp = datetime.utcnow()
                formatted_timestamp = utc_timestamp.strftime("%Y-%m-%dT%H:%M:%SZ")
                self.influx_push(write_api, bucket='rtusystem', record_time_key="time", 
                            record={
                                "measurement": "ue_info",
                                "tags": {
                                    "pci": "test",
                                    "ue_data_identifier": f"{self.container_name}",
                                    "testbed": "testing",
                                },
                            "fields": {"rtue_stdout_log": message_text},
                            "time": formatted_timestamp,
                            },
                        )
                logging.debug(f"[{self.container_name}]: {message_text}")
            except Exception as e:
                logging.error(f"send_message failed with error: {e}")
>>>>>>> bc601b19

        self.start_container()


<|MERGE_RESOLUTION|>--- conflicted
+++ resolved
@@ -1,28 +1,11 @@
-<<<<<<< HEAD
 from worker_thread import WorkerThread
-=======
-import time
-import os
-import threading
-import asyncio
-import uuid
-import configparser
-import docker
-import logging
-from datetime import datetime
-from docker.types import IPAMConfig, IPAMPool
-
-
-from influxdb_client import InfluxDBClient, WriteApi
-from influxdb_client.client.write_api import SYNCHRONOUS
->>>>>>> bc601b19
 
 # UE process manager class:
 # Handles all process and data management for one UE
 # Collects data from UE then sends them to the webui
 #
 
-<<<<<<< HEAD
+
 class rtue(WorkerThread):
     def start(self):
         self.config.image_name = "ghcr.io/oran-testing/rtue"
@@ -31,146 +14,6 @@
         self.setup_networks()
         self.config.container_volumes[self.config.config_file] = {"bind": "/ue.conf", "mode": "ro"}
         self.setup_volumes()
-=======
-class rtue:
-    def __init__(self, influxdb_client, docker_client):
-        self.influxdb_client = influxdb_client
-        self.docker_client = docker_client
-
-
-    def start(self, process_config):
-        """
-        Gets data identifier and pcap info from ue config
-        Starts rtue container with volumes and network
-        Starts log report thread
-        """
-        self.ue_config = process_config["config_file"]
-        self.container_name = process_config["id"]
-        self.ue_args = process_config["args"] if "args" in process_config.keys() else [""]
-
-        self.image_name = "ghcr.io/oran-testing/rtue"
-
-        # Verify Image
-        image_exists = False
-        for img in self.docker_client.images.list():
-            image_tags = [image_tag.split(':')[0] for image_tag in img.tags]
-            if self.image_name in image_tags:
-                image_exists = True
-                break
-        if not image_exists:
-            raise RuntimeError(f"Required Docker image {self.image_name} not found: Please run 'sudo docker compose --profile components build' or 'sudo docker compose --profile components pull'")
-
-        # Remove old container
-        try:
-            old_container = self.docker_client.containers.get(self.container_name)
-            old_container.remove(force=True)
-            logging.debug(f"Container '{self.container_name}' has been removed.")
-        except docker.errors.NotFound:
-            logging.debug(f"Container '{self.container_name}' does not exist.")
-        except Exception as e:
-            raise RuntimeError(f"Failed to remove old container: {e}")
-
-        # Process RF
-        uhd_images_dir = None
-        zmq_network = None
-        rf_config = process_config["rf"]
-        if rf_config["type"] == "b200":
-            uhd_images_dir = rf_config["images_dir"]
-        elif rf_config["type"] == "zmq":
-            try:
-                zmq_network = self.docker_client.networks.get("rtue_zmq")
-            except docker.errors.NotFound:
-                ipam_pool = IPAMPool(
-                    subnet="172.22.0.0/24",
-                    gateway="172.22.0.1"
-                )
-                ipam_config = IPAMConfig(pool_configs=[ipam_pool])
-                zmq_network = self.docker_client.networks.create(name="rtue_zmq", driver="bridge", ipam=ipam_config, check_duplicate=True)
-        else:
-            raise RuntimeError(f"Invalid RF type for rtUE: {rf_config['type']}")
-
-
-        # Start Container
-        try:
-            environment = {
-                "CONFIG": self.ue_config,
-                "ARGS": " ".join(self.ue_args),
-                "UHD_IMAGES_DIR": uhd_images_dir
-            }
-
-            volumes = {
-                "/dev/bus/usb/": {"bind": "/dev/bus/usb/", "mode": "rw"},
-                "/tmp": {"bind": "/tmp", "mode": "rw"},
-                self.ue_config: {"bind": "/ue.conf", "mode": "ro"}
-            }
-            if uhd_images_dir != None:
-                volumes[uhd_images_dir] = {"bind": uhd_images_dir, "mode": "ro"},
-
-
-
-            self.network_name = "docker_metrics"
-            self.docker_network = self.docker_client.networks.get(self.network_name)
-            self.docker_container = self.docker_client.containers.run(
-                image=self.image_name,
-                name=self.container_name,
-                environment=environment,
-                volumes=volumes,
-                privileged=True,
-                cap_add=["SYS_NICE", "SYS_PTRACE"],
-                network=self.network_name,
-                detach=True,
-            )
-            self.docker_logs = self.docker_container.logs(stream=True, follow=True)
-            if zmq_network != None:
-                zmq_network.connect(self.docker_container)
-
-        except docker.errors.APIError as e:
-            logging.error(f"Failed to start Docker container: {e}")
-            return
-
-        self.stop_thread = threading.Event()
-        self.log_thread = threading.Thread(target=self.log_report_thread, daemon=True)
-        self.log_thread.start()
-
-
-    def stop(self):
-        """
-        Stops rtue cotainer if existing
-        Stops log reporting thread
-        """
-        if self.docker_container:
-            try:
-                self.docker_container.stop()
-                self.docker_container.remove()
-                logging.info(f"Docker container stopped and removed: {self.docker_container.name}")
-            except docker.errors.APIError as e:
-                logging.error(f"Failed to stop Docker container: {e}")
-        self.stop_thread.set()
-
-
-
-
-    def send_message(self, message_text):
-        with self.influxdb_client.write_api(write_options=SYNCHRONOUS) as write_api:
-            try:
-                utc_timestamp = datetime.utcnow()
-                formatted_timestamp = utc_timestamp.strftime("%Y-%m-%dT%H:%M:%SZ")
-                self.influx_push(write_api, bucket='rtusystem', record_time_key="time", 
-                            record={
-                                "measurement": "ue_info",
-                                "tags": {
-                                    "pci": "test",
-                                    "ue_data_identifier": f"{self.container_name}",
-                                    "testbed": "testing",
-                                },
-                            "fields": {"rtue_stdout_log": message_text},
-                            "time": formatted_timestamp,
-                            },
-                        )
-                logging.debug(f"[{self.container_name}]: {message_text}")
-            except Exception as e:
-                logging.error(f"send_message failed with error: {e}")
->>>>>>> bc601b19
 
         self.start_container()
 
