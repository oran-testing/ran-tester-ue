ARG OS_VERSION=3.18
ARG LIB=uhd
ARG LIB_VERSION=4.7.0.0
ARG MARCH=native
ARG NUM_CORES=""

FROM alpine:latest

# Set environment variables
ENV CONFIG="configs/basic_ue_zmq.yaml"
ENV PYTHONUNBUFFERED=1

# Install necessary packages (replace apt-get with apk)
RUN apk add --no-cache \
    python3 \
    py3-pip \
    py3-virtualenv \
    iperf3 \
    iproute2 \
    docker-cli \
    gcc

# Set working directory
WORKDIR /app

# Copy and install Python dependencies
COPY requirements.txt .
RUN python3 -m venv venv && \
    ./venv/bin/pip install --no-cache-dir -r requirements.txt

# Copy application source code and configs
COPY ./src .
COPY ./configs configs

<<<<<<< HEAD
CMD ./bin/python3 main.py --config /controller.yml
=======
# Default command
CMD ["sh", "-c", "./venv/bin/python main.py --config \"${CONFIG}\""]
>>>>>>> 53d83b9e
<|MERGE_RESOLUTION|>--- conflicted
+++ resolved
@@ -32,9 +32,4 @@
 COPY ./src .
 COPY ./configs configs
 
-<<<<<<< HEAD
 CMD ./bin/python3 main.py --config /controller.yml
-=======
-# Default command
-CMD ["sh", "-c", "./venv/bin/python main.py --config \"${CONFIG}\""]
->>>>>>> 53d83b9e
