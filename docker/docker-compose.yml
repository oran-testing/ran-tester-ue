--- conflicted
+++ resolved
@@ -124,14 +124,6 @@
       # Access USB to use some SDRs
       - /dev/bus/usb/:/dev/bus/usb/
       # Access UHD images
-<<<<<<< HEAD
-      - /usr/share/uhd/images:/usr/share/uhd/images
-      - /usr/local/share/uhd/images:/usr/local/share/uhd/images
-
-configs:
-  controller.yml:
-    file: ${DOCKER_CONTROLLER_INIT_CONFIG:-controller/configs/multi_ue_uhd.yaml}
-=======
       - ${UHD_IMAGES_DIR}:${UHD_IMAGES_DIR}
 
   sniffer:
@@ -151,7 +143,11 @@
       # Access UHD images
       - ${UHD_IMAGES_DIR}:${UHD_IMAGES_DIR}
 
->>>>>>> 53d83b9e
+configs:
+  controller.yml:
+    file: ${DOCKER_CONTROLLER_INIT_CONFIG:-controller/configs/multi_ue_uhd.yaml}
+  rtue.conf:
+    file: ${DOCKER_RTUE_INIT:-../configs/uhd/ue_uhd.conf}
 
 volumes:
   ue-storage:
