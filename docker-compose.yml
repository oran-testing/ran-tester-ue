--- conflicted
+++ resolved
@@ -161,16 +161,12 @@
     driver: bridge
   metrics:
     name: rt_metrics
-<<<<<<< HEAD
-    external: false
-=======
     ipam:
       driver: default
       config:
         - subnet: 172.19.1.0/24
   control:
     name: rt_control
->>>>>>> e6af8266
     ipam:
       driver: default
       config:
