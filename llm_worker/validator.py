--- conflicted
+++ resolved
@@ -1,236 +1,12 @@
-<<<<<<< HEAD
-import re
-import json
-import logging
-import yaml
-import toml
-import configparser
-from io import StringIO
-from typing import Optional
-
-=======
 import logging
 import re
 import json
->>>>>>> 428c516f
 
 class Validator:
     def __init__(self):
         self.errors = []
-<<<<<<< HEAD
-        self.parsed_data = None
-        self.meta = {}
-
-        self.last_parsed_json: Optional[dict] = None
-        self.metrics = {
-            "ok": False,
-            "error_count": 0,
-            "errors": [],
-            "violated_fields": [],
-            "hints": {},
-        }
-
-        logging.info(f"Validator initialized for type: '{self.config_type}'")
-
-        self.jammer_schema = {
-            "id": str, "center_frequency": (float, int), "bandwidth": (float, int),
-            "amplitude": (float, int), "amplitude_width": (float, int),
-            "initial_phase": (float, int), "sampling_freq": (float, int),
-            "num_samples": int, "output_iq_file": str, "output_csv_file": str,
-            "write_iq": bool, "write_csv": bool, "tx_gain": (float, int), "device_args": str
-        }
-
-        self.sniffer_schema = {
-            "id": str, "file_path": str, "sample_rate": (float, int),
-            "frequency": (float, int), "nid_1": int, "ssb_numerology": int,
-            "pdcch_coreset_id": int, "pdcch_subcarrier_offset": int,
-            "pdcch_num_prbs": int, "pdcch_numerology": int,
-            "pdcch_dci_sizes_list": list, "pdcch_scrambling_id_start": int,
-            "pdcch_scrambling_id_end": int, "pdcch_rnti_start": int,
-            "pdcch_rnti_end": int, "pdcch_interleaving_pattern": str,
-            "pdcch_coreset_duration": int, "pdcch_AL_corr_thresholds": list,
-            "pdcch_num_candidates_per_AL": list
-        }
-
-        self.rtue_required_keys = [
-            'id', 'rf_srate', 'rf_tx_gain', 'rf_rx_gain', 'rat_nr_bands',
-            'rat_nr_nof_prb', 'usim_imsi', 'nas_apn'
-        ]
-
-        self.rtue_full_schema = {
-            "id": str, "rf_freq_offset": int, "rf_tx_gain": int, "rf_rx_gain": int,
-            "rf_srate": (float, int), "rf_nof_antennas": int, "rf_device_name": str,
-            "rf_device_args": str, "rf_time_adv_nsamples": int, "rat_eutra_dl_earfcn": int,
-            "rat_eutra_nof_carriers": int, "rat_nr_bands": int, "rat_nr_nof_carriers": int,
-            "rat_nr_max_nof_prb": int, "rat_nr_nof_prb": int, "pcap_enable": str,
-            "pcap_mac_filename": str, "pcap_mac_nr_filename": str, "pcap_nas_filename": str,
-            "log_all_level": str, "log_phy_lib_level": str, "log_all_hex_limit": int,
-            "log_filename": str, "log_file_max_size": int, "usim_mode": str, "usim_algo": str,
-            "usim_opc": str, "usim_k": str, "usim_imsi": str, "usim_imei": str, "rrc_release": int,
-            "rrc_ue_category": int, "nas_apn": str, "nas_apn_protocol": str, "gui_enable": bool, "gw_ip_devname": str,
-            "gw_ip_netmask": str, "general_metrics_influxdb_enable": bool, "general_metrics_influxdb_url": str,
-            "general_metrics_influxdb_port": int, "general_metrics_influxdb_org": str, "general_metrics_influxdb_token": str,
-            "general_metrics_influxdb_bucket": str, "general_metrics_period_secs": float, "general_ue_data_identifier": str
-        }
-
-        self.valid_components = {
-            "generate_rtue", "generate_sniffer", "generate_jammer",
-            "validate_rtue", "validate_sniffer", "validate_jammer",
-            "send_rtue", "send_sniffer", "send_jammer"
-        }
-
-    def get_last_json(self):
-        return self.last_parsed_json
-
-    def get_metrics(self):
-        return self.metrics
-
-    def save_debug_output(self):
-        try:
-            debug_file = "/var/log/validator_debug.jsonl"
-            with open(debug_file, "a") as f:
-                json.dump({
-                    "config_type": self.config_type,
-                    "meta": self.meta,
-                    "raw_response": self.raw_response,
-                    "errors": self.errors,
-                    "metrics": self.metrics,
-                    "parsed_data": self.parsed_data
-                }, f)
-                f.write("\n")
-        except Exception as e:
-            logging.error(f"Failed to write validator debug log: {e}")
-
-    def validate(self) -> dict | list | None:
-        json_str = self._extract_json()
-        if not json_str:
-            self._finalize_metrics()
-            return None
-
-        self.parsed_data = self._parse_json(json_str)
-        if not self.parsed_data:
-            self._finalize_metrics()
-            return None
-
-        if self.config_type == "plan":
-            if not isinstance(self.parsed_data, dict):
-                self.errors.append("Plan must be a JSON object")
-                self._finalize_metrics()
-                return None
-            logging.info(f"Validating plan key-value object: {self.parsed_data}")
-            self._validate_plan_kv(self.parsed_data)
-            if self.errors:
-                self._finalize_metrics()
-                return None
-            self.metrics["ok"] = True
-            self._finalize_metrics()
-            return self.parsed_data
-
-        if self.config_type == "jammer":
-            self._validate_schema(self.parsed_data, self.jammer_schema, list(self.jammer_schema.keys()))
-            self._validate_jammer_values(self.parsed_data)
-
-        elif self.config_type == "sniffer":
-            self._validate_schema(self.parsed_data, self.sniffer_schema, list(self.sniffer_schema.keys()))
-            self._validate_sniffer_values(self.parsed_data)
-
-        elif self.config_type == "rtue":
-            self._validate_schema(self.parsed_data, self.rtue_full_schema, self.rtue_required_keys)
-            self._validate_rtue_values(self.parsed_data)
-
-        else:
-            self.errors.append(f"Unknown or unspecified config_type: '{self.config_type}'.")
-
-        if self.errors:
-            self._finalize_metrics()
-            return None
-
-        config_string = self._format_validated_data(self.parsed_data)
-        if not config_string and not self.errors:
-            self.errors.append("Formatting to YAML/TOML failed.")
-            self._finalize_metrics()
-            return None
-
-        self.metrics["ok"] = True
-        self._finalize_metrics()
-
-        self.save_debug_output()
-        return {
-            "type": self.config_type,
-            "id": self.parsed_data.get("id"),
-            "config_str": config_string
-        }
-
-    def _finalize_metrics(self):
-        self.metrics["error_count"] = len(self.errors)
-        self.metrics["errors"] = list(self.errors)
-
-        violated = set()
-        known_fields_by_type = {
-            "jammer": [
-                "center_frequency", "bandwidth", "amplitude", "amplitude_width",
-                "initial_phase", "sampling_freq", "num_samples", "output_iq_file",
-                "output_csv_file", "write_iq", "write_csv", "tx_gain", "device_args"
-            ],
-            "sniffer": [
-                "file_path", "sample_rate", "frequency", "nid_1", "ssb_numerology",
-                "pdcch_coreset_id", "pdcch_subcarrier_offset", "pdcch_num_prbs",
-                "pdcch_numerology", "pdcch_dci_sizes_list", "pdcch_scrambling_id_start",
-                "pdcch_scrambling_id_end", "pdcch_rnti_start", "pdcch_rnti_end",
-                "pdcch_interleaving_pattern", "pdcch_coreset_duration",
-                "pdcch_AL_corr_thresholds", "pdcch_num_candidates_per_AL"
-            ],
-            "rtue": list(self.rtue_full_schema.keys())
-        }
-        candidates = known_fields_by_type.get(self.config_type or "", [])
-        for e in self.errors:
-            for fld in candidates:
-                if fld in e:
-                    violated.add(fld)
-        for e in self.errors:
-            m = re.search(r"'([^']+)'", e)
-            if m:
-                violated.add(m.group(1))
-
-        self.metrics["violated_fields"] = list(violated)
-
-    def _format_validated_data(self, validated_data: dict) -> str:
-        data_for_formatting = validated_data.copy()
-        data_for_formatting.pop('id', None)
-
-        if self.config_type == "jammer":
-            return yaml.dump(data_for_formatting, sort_keys=False, indent=2)
-
-        elif self.config_type == "sniffer":
-            sniffer_section = {}
-            pdcch_section = {}
-            for key, value in data_for_formatting.items():
-                if key.startswith("pdcch_"):
-                    new_key = key.replace("pdcch_", "", 1)
-                    pdcch_section[new_key] = value
-                elif key in ["file_path", "sample_rate", "frequency", "nid_1", "ssb_numerology"]:
-                    sniffer_section[key] = value
-            final_toml_structure = {"sniffer": sniffer_section, "pdcch": [pdcch_section]}
-            return toml.dumps(final_toml_structure)
-
-        elif self.config_type == "rtue":
-            return self._format_rtue_conf(data_for_formatting)
-
-        return ""
-
-    def _format_rtue_conf(self, flat_data: dict) -> str:
-        section_map = {
-            'rf': 'rf_', 'rat.eutra': 'rat_eutra_', 'rat.nr': 'rat_nr_',
-            'pcap': 'pcap_', 'log': 'log_', 'usim': 'usim_', 'rrc': 'rrc_',
-            'nas': 'nas_', 'gui': 'gui_', 'gw': 'gw_', 'general': 'general_'
-        }
-
-        config = configparser.ConfigParser()
-        config.optionxform = str
-=======
         self.required_keys = []
         self.schema = {}
->>>>>>> 428c516f
 
     def _json_to_config(self, json_obj):
         raise RuntimeError("_json_to_config() must be implemented by derived class")
@@ -238,71 +14,26 @@
     def validate(self, raw_str):
         raise RuntimeError("validate(self) must be implemented by derived class")
 
-<<<<<<< HEAD
-    def get_errors(self):
-        return self.errors
-
-    def _extract_json(self):
-        fenced_blocks = re.findall(r"```(?:json)?\n([\s\S]*?)```", self.raw_response)
-=======
     def _extract_json(self, raw_str):
         fenced_blocks = re.findall(r"```(?:json)?\n([\s\S]*?)```", raw_str)
->>>>>>> 428c516f
         for block in fenced_blocks:
             block = block.strip()
             try:
-<<<<<<< HEAD
-                _ = json.loads(block.strip())
-                return block.strip()
-            except json.JSONDecodeError:
-                continue
-
-    # Fall back to the largest array or object
-        bracket_pairs = [('[', ']'), ('{', '}')]
-        for open_bracket, close_bracket in bracket_pairs:
-            start = self.raw_response.find(open_bracket)
-            end = self.raw_response.rfind(close_bracket)
-            if start != -1 and end != -1:
-                candidate = self.raw_response[start:end + 1].strip()
-                try:
-                    _ = json.loads(candidate)
-                    return candidate
-                except json.JSONDecodeError:
-                    continue
-=======
                 return json.loads(block)
             except json.JSONDecodeError as e:
                 self.errors.append(f"Invalid JSON object: {str(e)}")
->>>>>>> 428c516f
 
         self.errors.append("No valid JSON structure (array or object) could be parsed.")
         return None
 
-<<<<<<< HEAD
-    def _parse_json(self, json_str: str):
-        try:
-            obj = json.loads(json_str)
-            self.last_parsed_json = obj
-            return obj
-        except json.JSONDecodeError as e:
-            self.errors.append(f"JSON parsing failed: {str(e)}")
-            return None
-
-    def _validate_schema(self, data: dict, schema: dict, required_keys: list = None):
-=======
     def _validate_schema(self, parsed_json):
->>>>>>> 428c516f
         if required_keys:
             for key in required_keys:
                 if key not in parsed_json.keys():
                     self.errors.append(f"Missing required key: '{key}'")
                     return False
 
-<<<<<<< HEAD
-        for key, value in data.items():
-=======
         for key, value in parsed_json.items():
->>>>>>> 428c516f
             if key not in schema:
                 self.errors.append(f"Unknown key provided in response: '{key}'")
                 continue
@@ -311,181 +42,4 @@
                 self.errors.append(f"Invalid type for key '{key}': expected {expected_type}, but got {type(value)}")
                 return False
 
-<<<<<<< HEAD
-    def _validate_jammer_values(self, data: dict):
-        hints = self.metrics.get("hints", {})
-
-        if data.get("bandwidth", 0) <= 0:
-            self.errors.append("bandwidth must be > 0")
-            hints.setdefault("bandwidth", {}).setdefault("min", 1.0)
-
-        amp = data.get("amplitude", -1)
-        if not (0.0 <= amp <= 1.0):
-            self.errors.append("amplitude must be between 0 and 1")
-            hints.setdefault("amplitude", {}).update({"min": 0.0, "max": 1.0})
-
-        if data.get("tx_gain", -1) < 0 or data.get("tx_gain", 0) > 90:
-            self.errors.append("tx_gain must be between 0 and 90")
-            hints.setdefault("tx_gain", {}).update({"min": 0, "max": 90})
-
-        sf = data.get("sampling_freq"); bw = data.get("bandwidth")
-        if isinstance(sf, (int, float)) and isinstance(bw, (int, float)):
-            if sf < 2.0 * bw:
-                self.errors.append("sampling_freq must be at least 2x bandwidth")
-                hints.setdefault("sampling_freq", {})["min_relative"] = {"field": "bandwidth", "factor": 2.0}
-
-        f0 = data.get("center_frequency")
-        if isinstance(f0, (int, float)):
-            if f0 <= 0:
-                self.errors.append("center_frequency must be > 0")
-                hints.setdefault("center_frequency", {})["min"] = 1.0
-            else:
-                in_fr1 = 410e6 <= f0 <= 7125e6
-                in_fr2 = 24.25e9 <= f0 <= 52.6e9
-                if not (in_fr1 or in_fr2):
-                    self.errors.append("center_frequency must be inside NR FR1 (410e6–7.125e9) or FR2 (24.25e9–52.6e9)")
-                    hints.setdefault("center_frequency", {})["allowed_ranges"] = [[410e6, 7125e6], [24.25e9, 52.6e9]]
-
-        dev = (data.get("device_args", "") or "").lower()
-        if "b200" in dev or "b210" in dev:
-            if isinstance(f0, (int, float)):
-                if f0 > 6e9:
-                    self.errors.append("center_frequency exceeds B200-family tuning range (<= 6e9)")
-                    hints.setdefault("center_frequency", {})["b200_cap_max"] = 6e9
-                if 24.25e9 <= f0 <= 52.6e9:
-                    self.errors.append("B200-family cannot operate in NR FR2 (24.25e9–52.6e9)")
-                    hints.setdefault("center_frequency", {})["b200_fr2_allowed"] = False
-            if isinstance(sf, (int, float)) and sf > 61.44e6:
-                self.errors.append("sampling_freq exceeds B200-family practical maximum (~61.44e6)")
-                hints.setdefault("sampling_freq", {})["b200_cap_max"] = 61.44e6
-            if isinstance(bw, (int, float)) and bw > 56e6:
-                self.errors.append("bandwidth exceeds B200-family front-end practical limit (~56e6)")
-                hints.setdefault("bandwidth", {})["b200_cap_max"] = 56e6
-
-        ns = data.get("num_samples", 0)
-        if isinstance(ns, int) and ns <= 0:
-            self.errors.append("num_samples must be > 0")
-            hints.setdefault("num_samples", {})["min"] = 1
-
-        self.metrics["hints"] = hints
-
-    def _validate_sniffer_values(self, data: dict):
-        hints = self.metrics.get("hints", {})
-
-        sr = data.get("sample_rate", 0)
-        if sr <= 0:
-            self.errors.append("sample_rate must be > 0")
-            hints.setdefault("sample_rate", {})["min"] = 1.0
-        # Device-oriented cap (B200/B210 practical)
-        if isinstance(sr, (int, float)) and sr > 61.44e6:
-            self.errors.append("sample_rate exceeds B200-family practical maximum (~61.44e6)")
-            hints.setdefault("sample_rate", {})["b200_cap_max"] = 61.44e6
-            hints["sample_rate"]["preferred_values"] = [15.36e6, 23.04e6, 30.72e6, 61.44e6]
-
-        if data.get("pdcch_num_prbs", 0) <= 0:
-            self.errors.append("pdcch_num_prbs must be > 0")
-            hints.setdefault("pdcch_num_prbs", {})["min"] = 1
-        if not (0 <= data.get("ssb_numerology") <= 4):
-            self.errors.append("ssb_numerology must be >= 0 and <= 4")
-            hints.setdefault("ssb_numerology", {}).update({"min": 0, "max": 4})
-
-        f = data.get("frequency")
-        if isinstance(f, (int, float)):
-            in_fr1 = 410e6 <= f <= 7125e6
-            in_fr2 = 24.25e9 <= f <= 52.6e9
-            if not (in_fr1 or in_fr2):
-                self.errors.append("frequency must be inside NR FR1 (410e6–7.125e9) or FR2 (24.25e9–52.6e9)")
-                hints.setdefault("frequency", {})["allowed_ranges"] = [[410e6, 7125e6], [24.25e9, 52.6e9]]
-            # Device-oriented cap (B200/B210 practical)
-            if f > 6e9:
-                self.errors.append("frequency exceeds B200-family practical tuning (~<=6e9)")
-                hints.setdefault("frequency", {})["b200_cap_max"] = 6e9
-
-        dur = data.get("pdcch_coreset_duration")
-        if isinstance(dur, int) and dur not in (1, 2, 3):
-            self.errors.append("pdcch_coreset_duration must be one of {1, 2, 3}")
-            hints.setdefault("pdcch_coreset_duration", {})["allowed_values"] = [1, 2, 3]
-
-        sid0 = data.get("pdcch_scrambling_id_start")
-        sid1 = data.get("pdcch_scrambling_id_end")
-        if isinstance(sid0, int) and isinstance(sid1, int) and sid0 > sid1:
-            self.errors.append("pdcch_scrambling_id_start must be <= pdcch_scrambling_id_end")
-            hints.setdefault("pdcch_scrambling_id_start", {})["lte_field"] = "pdcch_scrambling_id_end"
-
-        rnti0 = data.get("pdcch_rnti_start")
-        rnti1 = data.get("pdcch_rnti_end")
-        if isinstance(rnti0, int) and isinstance(rnti1, int) and rnti0 > rnti1:
-            self.errors.append("pdcch_rnti_start must be <= pdcch_rnti_end")
-            hints.setdefault("pdcch_rnti_start", {})["lte_field"] = "pdcch_rnti_end"
-
-        dci = data.get("pdcch_dci_sizes_list")
-        if isinstance(dci, list) and len(dci) != 2:
-            self.errors.append("pdcch_dci_sizes_list must have exactly 2 elements")
-            hints.setdefault("pdcch_dci_sizes_list", {})["length"] = 2
-
-        al_thr = data.get("pdcch_AL_corr_thresholds")
-        if isinstance(al_thr, list) and len(al_thr) != 5:
-            self.errors.append("pdcch_AL_corr_thresholds must have exactly 5 elements")
-            hints.setdefault("pdcch_AL_corr_thresholds", {})["length"] = 5
-
-        al_n = data.get("pdcch_num_candidates_per_AL")
-        if isinstance(al_n, list) and len(al_n) != 5:
-            self.errors.append("pdcch_num_candidates_per_AL must have exactly 5 elements")
-            hints.setdefault("pdcch_num_candidates_per_AL", {})["length"] = 5
-
-        self.metrics["hints"] = hints
-
-    def _validate_rtue_values(self, data: dict):
-        hints = self.metrics.get("hints", {})
-
-        srate = data.get("rf_srate")
-        if isinstance(srate, (int, float)) and srate <= 0:
-            self.errors.append("rf_srate must be > 0")
-            hints.setdefault("rf_srate", {})["min"] = 1.0
-
-        txg = data.get("rf_tx_gain")
-        if isinstance(txg, (int, float)) and not (0 <= txg <= 90):
-            self.errors.append("rf_tx_gain must be between 0 and 90")
-            hints.setdefault("rf_tx_gain", {}).update({"min": 0, "max": 90})
-
-        rxg = data.get("rf_rx_gain")
-        if isinstance(rxg, (int, float)) and not (0 <= rxg <= 90):
-            self.errors.append("rf_rx_gain must be between 0 and 90")
-            hints.setdefault("rf_rx_gain", {}).update({"min": 0, "max": 90})
-
-        prb = data.get("rat_nr_nof_prb")
-        prb_max = data.get("rat_nr_max_nof_prb")
-        if isinstance(prb, int) and prb <= 0:
-            self.errors.append("rat_nr_nof_prb must be > 0")
-            hints.setdefault("rat_nr_nof_prb", {})["min"] = 1
-        if isinstance(prb_max, int) and prb_max <= 0:
-            self.errors.append("rat_nr_max_nof_prb must be > 0")
-            hints.setdefault("rat_nr_max_nof_prb", {})["min"] = 1
-        if isinstance(prb, int) and isinstance(prb_max, int) and prb_max < prb:
-            self.errors.append("rat_nr_max_nof_prb must be >= rat_nr_nof_prb")
-            hints.setdefault("rat_nr_max_nof_prb", {})["gte_field"] = "rat_nr_nof_prb"
-
-        if isinstance(srate, (int, float)) and isinstance(prb, int):
-            if abs(srate - 23.04e6) < 1e5 or abs(srate - 30.72e6) < 1e5:
-                if prb != 106:
-                    self.errors.append("rat_nr_nof_prb must be 106 for rf_srate near 23.04e6 or 30.72e6")
-                    hints.setdefault("rat_nr_nof_prb", {})["must_equal"] = 106
-
-        self.metrics["hints"] = hints
-
-    def _validate_plan_kv(self, plan_obj: dict) -> None:
-        if not isinstance(plan_obj, dict):
-            self.errors.append("Plan must be a JSON object")
-            return
-
-        key_re = re.compile(r"^(rtue|sniffer|jammer)_[a-z0-9_]+$")
-        for k, v in plan_obj.items():
-            if not isinstance(k, str):
-                self.errors.append(f"Invalid key type (not string): {k!r}")
-                continue
-            if not key_re.match(k):
-                self.errors.append(f"Invalid plan key format: '{k}'. Expected '<component>_<param>' with component in {{rtue|sniffer|jammer}} and snake_case parameter.")
-                continue
-=======
-        return True
->>>>>>> 428c516f
+        return True